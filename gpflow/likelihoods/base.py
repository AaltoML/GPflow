# Copyright 2016 Valentine Svensson, James Hensman, alexggmatthews, Alexis Boukouvalas
# Copyright 2017 Artem Artemev @awav
#
# Licensed under the Apache License, Version 2.0 (the "License");
# you may not use this file except in compliance with the License.
# You may obtain a copy of the License at
#
# http://www.apache.org/licenses/LICENSE-2.0
#
# Unless required by applicable law or agreed to in writing, software
# distributed under the License is distributed on an "AS IS" BASIS,
# WITHOUT WARRANTIES OR CONDITIONS OF ANY KIND, either express or implied.
# See the License for the specific language governing permissions and
# limitations under the License.
"""
Likelihoods are another core component of GPflow. This describes how likely the
data is under the assumptions made about the underlying latent functions
p(Y|F). Different likelihoods make different
assumptions about the distribution of the data, as such different data-types
(continuous, binary, ordinal, count) are better modelled with different
likelihood assumptions.

Use of any likelihood other than Gaussian typically introduces the need to use
an approximation to perform inference, if one isn't already needed. A
variational inference and MCMC models are included in GPflow and allow
approximate inference with non-Gaussian likelihoods. An introduction to these
models can be found :ref:`here <implemented_models>`. Specific notebooks
illustrating non-Gaussian likelihood regressions are available for
`classification <notebooks/classification.html>`_ (binary data), `ordinal
<notebooks/ordinal.html>`_ and `multiclass <notebooks/multiclass.html>`_.

Creating new likelihoods
----------
Likelihoods are defined by their
log-likelihood. When creating new likelihoods, the
:func:`logp <gpflow.likelihoods.Likelihood.logp>` method (log p(Y|F)), the
:func:`conditional_mean <gpflow.likelihoods.Likelihood.conditional_mean>`,
:func:`conditional_variance
<gpflow.likelihoods.Likelihood.conditional_variance>`.

In order to perform variational inference with non-Gaussian likelihoods a term
called ``variational expectations``, ∫ q(F) log p(Y|F) dF, needs to
be computed under a Gaussian distribution q(F) ~ N(μ, Σ).

The :func:`variational_expectations <gpflow.likelihoods.Likelihood.variational_expectations>`
method can be overriden if this can be computed in closed form, otherwise; if
the new likelihood inherits
:class:`Likelihood <gpflow.likelihoods.Likelihood>` the default will use
Gauss-Hermite numerical integration (works well when F is 1D
or 2D), if the new likelihood inherits from
:class:`MonteCarloLikelihood <gpflow.likelihoods.MonteCarloLikelihood>` the
integration is done by sampling (can be more suitable when F is higher dimensional).
"""

import numpy as np
import tensorflow as tf
import abc
import warnings

from ..base import Module
from ..quadrature import hermgauss, ndiag_mc, NDiagGHQuadrature


class Likelihood(Module, metaclass=abc.ABCMeta):
    def __init__(self, latent_dim: int, observation_dim: int):
        """
        A base class for likelihoods, which specifies an observation model 
        connecting the latent functions ('F') to the data ('Y').

        All of the members of this class are expected to obey some shape conventions, as specified
        by latent_dim and observation_dim.

        If we're operating on an array of function values 'F', then the last dimension represents
        multiple functions (preceding dimensions could represent different data points, or
        different random samples, for example). Similarly, the last dimension of Y represents a
        single data point. We check that the dimensions are as this object expects.

        The return shapes of all functions in this class is the broadcasted shape of the arguments,
        excluding the last dimension of each argument.

        :param latent_dim: the dimension of the vector F of latent functions for a single data point
        :param observation_dim: the dimension of the observation vector Y for a single data point
        """
        super().__init__()
        self.latent_dim = latent_dim
        self.observation_dim = observation_dim

    def _check_last_dims_valid(self, F, Y):
        """
        Assert that the dimensions of the latent functions F and the data Y are compatible.

        :param F: function evaluation Tensor, with shape [..., latent_dim]
        :param Y: observation Tensor, with shape [..., observation_dim]
        """
        self._check_latent_dims(F)
        self._check_data_dims(Y)

    def _check_return_shape(self, result, F, Y):
        """
        Check that the shape of a computed statistic of the data
        is the broadcasted shape from F and Y.

        :param result: result Tensor, with shape [...]
        :param F: function evaluation Tensor, with shape [..., latent_dim]
        :param Y: observation Tensor, with shape [..., observation_dim]
        """
        expected_shape = tf.broadcast_dynamic_shape(tf.shape(F)[:-1], tf.shape(Y)[:-1])
        tf.debugging.assert_equal(tf.shape(result), expected_shape)

    def _check_latent_dims(self, F):
        """
        Ensure that a tensor of latent functions F has latent_dim as right-most dimension.

        :param F: function evaluation Tensor, with shape [..., latent_dim]
        """
        tf.debugging.assert_shapes([(F, (..., self.latent_dim))])

    def _check_data_dims(self, Y):
        """
        Ensure that a tensor of data Y has observation_dim as right-most dimension.

        :param Y: observation Tensor, with shape [..., observation_dim]
        """
        tf.debugging.assert_shapes([(Y, (..., self.observation_dim))])

    def log_prob(self, F, Y):
        """
        The log probability density log p(Y|F)

        :param F: function evaluation Tensor, with shape [..., latent_dim]
        :param Y: observation Tensor, with shape [..., observation_dim]:
        :returns: log pdf, with shape [...]
        """
        self._check_last_dims_valid(F, Y)
        res = self._log_prob(F, Y)
        self._check_return_shape(res, F, Y)
        return res

    @abc.abstractmethod
    def _log_prob(self, F, Y):
        raise NotImplementedError

    def conditional_mean(self, F):
        """
        The conditional mean of Y|F: [E[Y₁|F], ..., E[Yₖ|F]]
        where K = observation_dim

        :param F: function evaluation Tensor, with shape [..., latent_dim]
        :returns: mean [..., observation_dim]
        """
        self._check_latent_dims(F)
        expected_Y = self._conditional_mean(F)
        self._check_data_dims(expected_Y)
        return expected_Y

    def _conditional_mean(self, F):
        raise NotImplementedError

    def conditional_variance(self, F):
        """
        The conditional marginal variance of Y|F: [var(Y₁|F), ..., var(Yₖ|F)]
        where K = observation_dim

        :param F: function evaluation Tensor, with shape [..., latent_dim]
        :returns: variance [..., observation_dim]
        """
        self._check_latent_dims(F)
        var_Y = self._conditional_variance(F)
        self._check_data_dims(var_Y)
        return var_Y

    def _conditional_variance(self, F):
        raise NotImplementedError

    def predict_mean_and_var(self, Fmu, Fvar):
        """
        Given a Normal distribution for the latent function,
        return the mean and marginal variance of Y,

        i.e. if
            q(f) = N(Fmu, Fvar)

        and this object represents

            p(y|f)

        then this method computes the predictive mean

           ∫∫ y p(y|f)q(f) df dy

        and the predictive variance

           ∫∫ y² p(y|f)q(f) df dy  - [ ∫∫ y p(y|f)q(f) df dy ]²


        :param Fmu: mean function evaluation Tensor, with shape [..., latent_dim]
        :param Fvar: variance of function evaluation Tensor, with shape [..., latent_dim]
        :returns: mean and variance, both with shape [..., observation_dim]
        """
        self._check_latent_dims(Fmu)
        self._check_latent_dims(Fvar)
        mu, var = self._predict_mean_and_var(Fmu, Fvar)
        self._check_data_dims(mu)
        self._check_data_dims(var)
        return mu, var

    @abc.abstractmethod
    def _predict_mean_and_var(self, Fmu, Fvar):
        raise NotImplementedError

    def predict_log_density(self, Fmu, Fvar, Y):
        r"""
        Given a Normal distribution for the latent function, and a datum Y,
        compute the log predictive density of Y,

        i.e. if
            q(F) = N(Fmu, Fvar)

        and this object represents

            p(y|F)

        then this method computes the predictive density

            log ∫ p(y=Y|F)q(F) df

        :param Fmu: mean function evaluation Tensor, with shape [..., latent_dim]
        :param Fvar: variance of function evaluation Tensor, with shape [..., latent_dim]
        :param Y: observation Tensor, with shape [..., observation_dim]:
        :returns: log predictive density, with shape [...]
        """
        tf.debugging.assert_equal(tf.shape(Fmu), tf.shape(Fvar))
        self._check_last_dims_valid(Fmu, Y)
        res = self._predict_log_density(Fmu, Fvar, Y)
        self._check_return_shape(res, Fmu, Y)
        return res

    @abc.abstractmethod
    def _predict_log_density(self, Fmu, Fvar, Y):
        raise NotImplementedError

    def predict_density(self, Fmu, Fvar, Y):
        """
        Deprecated: see `predict_log_density`
        """
        warnings.warn(
            "predict_density is deprecated and will be removed in GPflow 2.1, use predict_log_density instead",
            DeprecationWarning,
        )
        return self.predict_log_density(Fmu, Fvar, Y)

    def variational_expectations(self, Fmu, Fvar, Y):
        r"""
        Compute the expected log density of the data, given a Gaussian
        distribution for the function values,

        i.e. if
            q(f) = N(Fmu, Fvar)

        and this object represents

            p(y|f)

        then this method computes

           ∫ log(p(y=Y|f)) q(f) df.

        This only works if the broadcasting dimension of the statistics of q(f) (mean and variance)
        are broadcastable with that of the data Y.

        :param Fmu: mean function evaluation Tensor, with shape [..., latent_dim]
        :param Fvar: variance of function evaluation Tensor, with shape [..., latent_dim]
        :param Y: observation Tensor, with shape [..., observation_dim]:
        :returns: expected log density of the data given q(F), with shape [...]
        """
        tf.debugging.assert_equal(tf.shape(Fmu), tf.shape(Fvar))
        # returns an error if Y[:-1] and Fmu[:-1] do not broadcast together
        _ = tf.broadcast_dynamic_shape(tf.shape(Fmu)[:-1], tf.shape(Y)[:-1])
        self._check_last_dims_valid(Fmu, Y)
        ret = self._variational_expectations(Fmu, Fvar, Y)
        self._check_return_shape(ret, Fmu, Y)
        return ret

    @abc.abstractmethod
    def _variational_expectations(self, Fmu, Fvar, Y):
        raise NotImplementedError


class QuadratureLikelihood(Likelihood):
    @property
    def quadrature(self):
        raise NotImplementedError()

    def _predict_mean_and_var(self, Fmu, Fvar):
        r"""
        :param Fmu: mean function evaluation Tensor, with shape [..., latent_dim]
        :param Fvar: variance of function evaluation Tensor, with shape [..., latent_dim]
        :returns: mean and variance, both with shape [..., observation_dim]
        """

        def conditional_y_squared(F):
            return self.conditional_variance(F) + self.conditional_mean(F) ** 2

        integrands = [self.conditional_mean, conditional_y_squared]
        E_y, E_y2 = self.quadrature(integrands, Fmu, Fvar)
        V_y = E_y2 - E_y ** 2
        return E_y, V_y

    def _quadrature_log_prob(self, F, Y):
        return tf.expand_dims(self.log_prob(F, Y), -1)

    def _predict_log_density(self, Fmu, Fvar, Y):
        r"""
        :param Fmu: mean function evaluation Tensor, with shape [..., latent_dim]
        :param Fvar: variance of function evaluation Tensor, with shape [..., latent_dim]
        :param Y: observation Tensor, with shape [..., observation_dim]:
        :returns: variational expectations, with shape [...]
        """
        return tf.squeeze(self.quadrature.logspace(self._quadrature_log_prob, Fmu, Fvar, Y), -1)

    def _variational_expectations(self, Fmu, Fvar, Y):
        r"""
        :param Fmu: mean function evaluation Tensor, with shape [..., latent_dim]
        :param Fvar: variance of function evaluation Tensor, with shape [..., latent_dim]
        :param Y: observation Tensor, with shape [..., observation_dim]:
        :returns: log predictive density, with shape [...]
        """
        return tf.squeeze(self.quadrature(self._quadrature_log_prob, Fmu, Fvar, Y), -1)


class NDiagGHQuadratureLikelihood(QuadratureLikelihood):
    def __init__(self, n_gh: int = 20, **kwargs):
        super().__init__(**kwargs)
        self.n_gh = n_gh
        self._quadrature = None

    @property
    def quadrature(self):
        if self._quadrature is None:
            if self.latent_dim is None:
                raise Exception(
                    "latent_dim not specified. "
                    "Either set likelihood.latent_dim directly or "
                    "call a method which passes data to have it inferred."
                )
            with tf.init_scope():
                self._quadrature = NDiagGHQuadrature(self.latent_dim, self.n_gh)
        return self._quadrature


class ScalarLikelihood(NDiagGHQuadratureLikelihood):
    """
    A likelihood class that helps with scalar likelihood functions: likelihoods where
    each scalar latent function is associated with a single scalar observation variable.

    If there are multiple latent functions, then there must be a corresponding number of data: we
    check for this.

    The `Likelihood` class contains methods to compute marginal statistics of functions
    of the latents and the data ϕ(y,f):
     * variational_expectations:  ϕ(y,f) = log p(y|f)
     * predict_log_density: ϕ(y,f) = p(y|f)
    Those statistics are computed after having first marginalized the latent processes f
    under a multivariate normal distribution q(f) that is fully factorized.

    Some univariate integrals can be done by quadrature: we implement quadrature routines for 1D
    integrals in this class, though they may be overwritten by inheriting classes where those
    integrals are available in closed form.
    """

    def __init__(
        self, latent_dim: int = None, observation_dim: int = None, n_gh: int = 20, **kwargs
    ):
        super().__init__(
            latent_dim=latent_dim, observation_dim=observation_dim, n_gh=n_gh, **kwargs
        )

    def _log_prob(self, F, Y):
        r"""
        Compute log p(Y|F), where by convention we sum out the last axis as it represented
        independent latent functions and observations.
        :param F: function evaluation Tensor, with shape [..., latent_dim]
        :param Y: observation Tensor, with shape [..., latent_dim]
        """
        return tf.reduce_sum(self._scalar_log_prob(F, Y), axis=-1)

    @abc.abstractmethod
    def _scalar_log_prob(self, F, Y):
        raise NotImplementedError

    def _variational_expectations(self, Fmu, Fvar, Y):
        r"""
        Here, we implement a default Gauss-Hermite quadrature routine, but some
        likelihoods (Gaussian, Poisson) will implement specific cases.
        :param Fmu: mean function evaluation Tensor, with shape [..., latent_dim]
        :param Fvar: variance of function evaluation Tensor, with shape [..., latent_dim]
        :param Y: observation Tensor, with shape [..., latent_dim]:
        :returns: variational expectations, with shape [...]
        """
        if self.latent_dim is None:
            self.latent_dim = int(Fmu.shape[-1])
            self.observation_dim = self.latent_dim
        return super()._variational_expectations(Fmu, Fvar, Y)

    def _predict_log_density(self, Fmu, Fvar, Y):
        r"""
        Here, we implement a default Gauss-Hermite quadrature routine, but some
        likelihoods (Gaussian, Poisson) will implement specific cases.
        :param Fmu: mean function evaluation Tensor, with shape [..., latent_dim]
        :param Fvar: variance of function evaluation Tensor, with shape [..., latent_dim]
        :param Y: observation Tensor, with shape [..., latent_dim]:
        :returns: log predictive density, with shape [...]
        """
        if self.latent_dim is None:
            self.latent_dim = int(Fmu.shape[-1])
            self.observation_dim = self.latent_dim
        return super()._predict_log_density(Fmu, Fvar, Y)

    def _predict_mean_and_var(self, Fmu, Fvar):
        r"""
        Here, we implement a default Gauss-Hermite quadrature routine, but some
        likelihoods (e.g. Gaussian) will implement specific cases.

        :param Fmu: mean function evaluation Tensor, with shape [..., latent_dim]
        :param Fvar: variance of function evaluation Tensor, with shape [..., latent_dim]
        :returns: mean and variance, both with shape [..., observation_dim]
        """
<<<<<<< HEAD

        def conditional_y_squared(*X):
            return self.conditional_variance(*X) + self.conditional_mean(*X) ** 2

        E_y, E_y2 = ndiagquad(
            [self.conditional_mean, conditional_y_squared], self.num_gauss_hermite_points, Fmu, Fvar
        )
        V_y = E_y2 - E_y ** 2
        return E_y, V_y
=======
        if self.latent_dim is None:
            self.latent_dim = int(Fmu.shape[-1])
            self.observation_dim = self.latent_dim
        return super()._predict_mean_and_var(Fmu, Fvar)
>>>>>>> 077f7c96


class SwitchedLikelihood(ScalarLikelihood):
    def __init__(self, likelihood_list, **kwargs):
        """
        In this likelihood, we assume at extra column of Y, which contains
        integers that specify a likelihood from the list of likelihoods.
        """
        super().__init__(**kwargs)
        for l in likelihood_list:
            assert isinstance(l, ScalarLikelihood)
        self.likelihoods = likelihood_list

    def _partition_and_stitch(self, args, func_name):
        """
        args is a list of tensors, to be passed to self.likelihoods.<func_name>

        args[-1] is the 'Y' argument, which contains the indexes to self.likelihoods.

        This function splits up the args using dynamic_partition, calls the
        relevant function on the likelihoods, and re-combines the result.
        """
        # get the index from Y
        Y = args[-1]
        ind = Y[..., -1]
        ind = tf.cast(ind, tf.int32)
        Y = Y[..., :-1]
        args[-1] = Y

        # split up the arguments into chunks corresponding to the relevant likelihoods
        args = zip(*[tf.dynamic_partition(X, ind, len(self.likelihoods)) for X in args])

        # apply the likelihood-function to each section of the data
        funcs = [getattr(lik, func_name) for lik in self.likelihoods]
        results = [f(*args_i) for f, args_i in zip(funcs, args)]

        # stitch the results back together
        partitions = tf.dynamic_partition(tf.range(0, tf.size(ind)), ind, len(self.likelihoods))
        results = tf.dynamic_stitch(partitions, results)

        return results

    def _check_last_dims_valid(self, F, Y):
        tf.assert_equal(tf.shape(F)[-1], tf.shape(Y)[-1] - 1)

    def _scalar_log_prob(self, F, Y):
        return self._partition_and_stitch([F, Y], "_scalar_log_prob")

    def _predict_log_density(self, Fmu, Fvar, Y):
        return self._partition_and_stitch([Fmu, Fvar, Y], "predict_log_density")

    def _variational_expectations(self, Fmu, Fvar, Y):
        return self._partition_and_stitch([Fmu, Fvar, Y], "variational_expectations")

    def _predict_mean_and_var(self, Fmu, Fvar):
        mvs = [lik.predict_mean_and_var(Fmu, Fvar) for lik in self.likelihoods]
        mu_list, var_list = zip(*mvs)
        mu = tf.concat(mu_list, 1)
        var = tf.concat(var_list, 1)
        return mu, var

    def _conditional_mean(self, F):
        raise NotImplementedError

    def _conditional_variance(self, F):
        raise NotImplementedError


class MonteCarloLikelihood(Likelihood):
    def __init__(self, *args, **kwargs):
        super().__init__(*args, **kwargs)
        self.num_monte_carlo_points = 100

    def _mc_quadrature(self, funcs, Fmu, Fvar, logspace: bool = False, epsilon=None, **Ys):
        return ndiag_mc(funcs, self.num_monte_carlo_points, Fmu, Fvar, logspace, epsilon, **Ys)

    def _predict_mean_and_var(self, Fmu, Fvar, epsilon=None):
        r"""
        Given a Normal distribution for the latent function,
        return the mean of Y

        if
            q(f) = N(Fmu, Fvar)

        and this object represents

            p(y|f)

        then this method computes the predictive mean

           ∫∫ y p(y|f)q(f) df dy

        and the predictive variance

           ∫∫ y² p(y|f)q(f) df dy  - [ ∫∫ y p(y|f)q(f) df dy ]²

        Here, we implement a default Monte Carlo routine.
        """
        integrand2 = lambda *X: self.conditional_variance(*X) + tf.square(self.conditional_mean(*X))
        E_y, E_y2 = self._mc_quadrature(
            [self.conditional_mean, integrand2], Fmu, Fvar, epsilon=epsilon
        )
        V_y = E_y2 - tf.square(E_y)
        return E_y, V_y  # [N, D]

    def _predict_log_density(self, Fmu, Fvar, Y, epsilon=None):
        r"""
        Given a Normal distribution for the latent function, and a datum Y,
        compute the log predictive density of Y.

        i.e. if
            q(f) = N(Fmu, Fvar)

        and this object represents

            p(y|f)

        then this method computes the predictive density

            log ∫ p(y=Y|f)q(f) df

        Here, we implement a default Monte Carlo routine.
        """
        return tf.reduce_sum(
            self._mc_quadrature(self.log_prob, Fmu, Fvar, Y=Y, logspace=True, epsilon=epsilon),
            axis=-1,
        )

    def _variational_expectations(self, Fmu, Fvar, Y, epsilon=None):
        r"""
        Compute the expected log density of the data, given a Gaussian
        distribution for the function values.

        if
            q(f) = N(Fmu, Fvar)  - Fmu: [N, D]  Fvar: [N, D]

        and this object represents

            p(y|f)  - Y: [N, 1]

        then this method computes

           ∫ (log p(y|f)) q(f) df.


        Here, we implement a default Monte Carlo quadrature routine.
        """
        return tf.reduce_sum(
            self._mc_quadrature(self.log_prob, Fmu, Fvar, Y=Y, epsilon=epsilon), axis=-1
        )<|MERGE_RESOLUTION|>--- conflicted
+++ resolved
@@ -425,22 +425,10 @@
         :param Fvar: variance of function evaluation Tensor, with shape [..., latent_dim]
         :returns: mean and variance, both with shape [..., observation_dim]
         """
-<<<<<<< HEAD
-
-        def conditional_y_squared(*X):
-            return self.conditional_variance(*X) + self.conditional_mean(*X) ** 2
-
-        E_y, E_y2 = ndiagquad(
-            [self.conditional_mean, conditional_y_squared], self.num_gauss_hermite_points, Fmu, Fvar
-        )
-        V_y = E_y2 - E_y ** 2
-        return E_y, V_y
-=======
         if self.latent_dim is None:
             self.latent_dim = int(Fmu.shape[-1])
             self.observation_dim = self.latent_dim
         return super()._predict_mean_and_var(Fmu, Fvar)
->>>>>>> 077f7c96
 
 
 class SwitchedLikelihood(ScalarLikelihood):
