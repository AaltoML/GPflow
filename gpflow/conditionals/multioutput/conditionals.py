# Copyright 2017-2020 The GPflow Contributors. All Rights Reserved.
#
# Licensed under the Apache License, Version 2.0 (the "License");
# you may not use this file except in compliance with the License.
# You may obtain a copy of the License at
#
# http://www.apache.org/licenses/LICENSE-2.0
#
# Unless required by applicable law or agreed to in writing, software
# distributed under the License is distributed on an "AS IS" BASIS,
# WITHOUT WARRANTIES OR CONDITIONS OF ANY KIND, either express or implied.
# See the License for the specific language governing permissions and
# limitations under the License.

import tensorflow as tf

from ... import covariances
from ...config import default_float, default_jitter
from ...inducing_variables import (
    FallbackSeparateIndependentInducingVariables,
    FallbackSharedIndependentInducingVariables,
    InducingPoints,
    SeparateIndependentInducingVariables,
    SharedIndependentInducingVariables,
)
from ...kernels import (
    Combination,
    IndependentLatent,
    LinearCoregionalization,
    MultioutputKernel,
    SeparateIndependent,
    SharedIndependent,
)
from ..dispatch import conditional
from ..util import (
    base_conditional,
    broadcasting_base_conditional,
    expand_independent_outputs,
    fully_correlated_conditional,
    independent_interdomain_conditional,
    mix_latent_gp,
    rollaxis_left,
)


@conditional.register(object, SharedIndependentInducingVariables, SharedIndependent, object)
def shared_independent_conditional(
    Xnew,
    inducing_variable,
    kernel,
    f,
    *,
    full_cov=False,
    full_output_cov=False,
    q_sqrt=None,
    white=False,
):
    """Multioutput conditional for an independent kernel and shared inducing inducing.
    Same behaviour as conditional with non-multioutput kernels.
    The covariance matrices used to calculate the conditional have the following shape:
    - Kuu: [M, M]
    - Kuf: [M, N]
    - Kff: N or [N, N]

    Further reference
    -----------------
    - See `gpflow.conditionals._conditional` for a detailed explanation of
      conditional in the single-output case.
    - See the multioutput notebook for more information about the multioutput framework.
    Parameters
    ----------
    :param Xnew: data matrix, size [N, D].
    :param f: data matrix, [M, P]
    :param full_cov: return the covariance between the datapoints
    :param full_output_cov: return the covariance between the outputs.
        Note: as we are using a independent kernel these covariances will be zero.
    :param q_sqrt: matrix of standard-deviations or Cholesky matrices,
        size [M, P] or [P, M, M].
    :param white: boolean of whether to use the whitened representation
    :return:
        - mean:     [N, P]
        - variance: [N, P], [P, N, N], [N, P, P] or [N, P, N, P]
        Please see `gpflow.conditional._expand_independent_outputs` for more information
        about the shape of the variance, depending on `full_cov` and `full_output_cov`.
    """
    Kmm = covariances.Kuu(inducing_variable, kernel, jitter=default_jitter())  # [M, M]
    base_closure = base_conditional_closure(
        Kmm, f, q_sqrt=q_sqrt, white=white
    )

    def f_predictor(Xnew, full_cov, full_output_cov):
        Kmn = covariances.Kuf(inducing_variable, kernel, Xnew)  # [M, N]
        Knn = kernel.kernel(Xnew, full_cov=full_cov)
        fmean, fvar = base_closure(
            Kmn, Knn, full_cov=full_cov
        )  # [N, P],  [P, N, N] or [N, P]
        return fmean, expand_independent_outputs(fvar, full_cov, full_output_cov)
    return f_predictor


@conditional.register(object, SeparateIndependentInducingVariables, SeparateIndependent, object)
@conditional.register(object, SharedIndependentInducingVariables, SeparateIndependent, object)
@conditional.register(object, SeparateIndependentInducingVariables, SharedIndependent, object)
def separate_independent_conditional(
    inducing_variable,
    kernel,
    f,
    *,
    q_sqrt=None,
    white=False,
):
    """Multi-output GP with independent GP priors.
    Number of latent processes equals the number of outputs (L = P).
    The covariance matrices used to calculate the conditional have the following shape:
    - Kuu: [P, M, M]
    - Kuf: [P, M, N]
    - Kff: [P, N] or [P, N, N]

    Further reference
    -----------------
    - See `gpflow.conditionals._conditional` for a detailed explanation of
      conditional in the single-output case.
    - See the multioutput notebook for more information about the multioutput framework.
    - See above for the parameters and the return value.
    """
    # Following are: [P, M, M]  -  [P, M, N]  -  [P, N](x N)
    Kmms = covariances.Kuu(inducing_variable, kernel, jitter=default_jitter())  # [P, M, M]
    if isinstance(kernel, Combination):
        kernels = kernel.kernels
    else:
        kernels = [kernel.kernel] * len(inducing_variable.inducing_variable_list)
<<<<<<< HEAD
    fs = tf.transpose(f)[:, :, None]  # [P, M, 1]
    # [P, 1, M, M]  or  [P, M, 1]

    Kmns = covariances.Kuf(inducing_variable, kernel, Xnew)  # [P, M, N]
    Knns = tf.stack([k.K(Xnew) if full_cov else k.K_diag(Xnew) for k in kernels], axis=0)  # [P, N, N] if full_cov else [P, N]

    if q_sqrt is not None:
        q_sqrts = (
            tf.transpose(q_sqrt)[:, :, None] if q_sqrt.shape.ndims == 2 else q_sqrt[:, None, :, :]
        )
        base_conditional_args_to_map = (Kmms, Kmns, Knns, fs, q_sqrts)

        def single_gp_conditional(t):
            Kmm, Kmn, Knn, f, q_sqrt = t
            return base_conditional(Kmn, Kmm, Knn, f, full_cov=full_cov, q_sqrt=q_sqrt, white=white)

    else:
        base_conditional_args_to_map = (Kmms, Kmns, Knns, fs)

        def single_gp_conditional(t):
            Kmm, Kmn, Knn, f = t
            return base_conditional(Kmn, Kmm, Knn, f, full_cov=full_cov, q_sqrt=q_sqrt, white=white)

    rmu, rvar = tf.map_fn(
        single_gp_conditional, base_conditional_args_to_map, (default_float(), default_float())
    )  # [P, N, 1], [P, 1, N, N] or [P, N, 1]

    fmu = rollaxis_left(tf.squeeze(rmu, axis=-1), 1)  # [N, P]

    if full_cov:
        fvar = tf.squeeze(rvar, axis=-3)  # [..., 0, :, :]  # [P, N, N]
    else:
        fvar = rollaxis_left(tf.squeeze(rvar, axis=-1), 1)  # [N, P]

=======
    Knns = tf.stack([k.K(Xnew) if full_cov else k.K_diag(Xnew) for k in kernels], axis=0)
    # [P, 1, M, M]  or  [P, M, 1]

    fmu, fvar = broadcasting_base_conditional(Kmns, Kmms, Knns, f, full_cov=full_cov, q_sqrt=q_sqrt, white=white)
>>>>>>> 2ec0c255
    return fmu, expand_independent_outputs(fvar, full_cov, full_output_cov)


@conditional.register(
    object,
    (FallbackSharedIndependentInducingVariables, FallbackSeparateIndependentInducingVariables),
    IndependentLatent,
    object,
)
def fallback_independent_latent_conditional(
    Xnew,
    inducing_variable,
    kernel,
    f,
    *,
    full_cov=False,
    full_output_cov=False,
    q_sqrt=None,
    white=False,
):
    """Interdomain conditional with independent latents.
    In this case the number of latent GPs (L) will be different than the number of outputs (P)
    The covariance matrices used to calculate the conditional have the following shape:
    - Kuu: [L, M, M]
    - Kuf: [M, L, N, P]
    - Kff: [N, P, N, P], [N, P, P], [N, P]

    Further reference
    -----------------
    - See `gpflow.conditionals._conditional` for a detailed explanation of
      conditional in the single-output case.
    - See the multioutput notebook for more information about the multioutput framework.
    - See above for the parameters and the return value.
    """
    Kmm = covariances.Kuu(inducing_variable, kernel, jitter=default_jitter())  # [L, M, M]
    Kmn = covariances.Kuf(inducing_variable, kernel, Xnew)  # [M, L, N, P]
    Knn = kernel(
        Xnew, full_cov=full_cov, full_output_cov=full_output_cov
    )  # [N, P](x N)x P  or  [N, P](x P)

    return independent_interdomain_conditional(
        Kmn,
        Kmm,
        Knn,
        f,
        full_cov=full_cov,
        full_output_cov=full_output_cov,
        q_sqrt=q_sqrt,
        white=white,
    )


@conditional.register(object, InducingPoints, MultioutputKernel, object)
def inducing_point_conditional(
    Xnew,
    inducing_variable,
    kernel,
    f,
    *,
    full_cov=False,
    full_output_cov=False,
    q_sqrt=None,
    white=False,
):
    """Multi-output GP with fully correlated inducing variables.
    The inducing variables are shaped in the same way as evaluations of K, to allow a default
    inducing point scheme for multi-output kernels.
    The covariance matrices used to calculate the conditional have the following shape:
    - Kuu: [M, L, M, L]
    - Kuf: [M, L, N, P]
    - Kff: [N, P, N, P], [N, P, P], [N, P]

    Further reference
    -----------------
    - See `gpflow.conditionals._conditional` for a detailed explanation of
      conditional in the single-output case.
    - See the multioutput notebook for more information about the multioutput framework.

    Parameters
    ----------
    :param f: variational mean, [L, 1]
    :param q_sqrt: standard-deviations or cholesky, [L, 1]  or  [1, L, L]
    """
    Kmm = covariances.Kuu(inducing_variable, kernel, jitter=default_jitter())  # [M, L, M, L]
    Kmn = covariances.Kuf(inducing_variable, kernel, Xnew)  # [M, L, N, P]
    Knn = kernel(
        Xnew, full_cov=full_cov, full_output_cov=full_output_cov
    )  # [N, P](x N)x P  or  [N, P](x P)

    M, L, N, K = tf.unstack(tf.shape(Kmn), num=Kmn.shape.ndims, axis=0)
    Kmm = tf.reshape(Kmm, (M * L, M * L))

    if full_cov == full_output_cov:
        Kmn = tf.reshape(Kmn, (M * L, N * K))
        Knn = tf.reshape(Knn, (N * K, N * K)) if full_cov else tf.reshape(Knn, (N * K,))
        fmean, fvar = base_conditional(
            Kmn, Kmm, Knn, f, full_cov=full_cov, q_sqrt=q_sqrt, white=white
        )  # [K, 1], [1, K](x NK)
        fmean = tf.reshape(fmean, (N, K))
        fvar = tf.reshape(fvar, (N, K, N, K) if full_cov else (N, K))
    else:
        Kmn = tf.reshape(Kmn, (M * L, N, K))
        fmean, fvar = fully_correlated_conditional(
            Kmn,
            Kmm,
            Knn,
            f,
            full_cov=full_cov,
            full_output_cov=full_output_cov,
            q_sqrt=q_sqrt,
            white=white,
        )
    return fmean, fvar


@conditional.register(
    object,
    (SharedIndependentInducingVariables, SeparateIndependentInducingVariables),
    LinearCoregionalization,
    object,
)
def coregionalization_conditional(
    Xnew,
    inducing_variable,
    kernel,
    f,
    *,
    full_cov=False,
    full_output_cov=False,
    q_sqrt=None,
    white=False,
):
    """Most efficient routine to project L independent latent gps through a mixing matrix W.
    The mixing matrix is a member of the `LinearCoregionalization` and has shape [P, L].
    The covariance matrices used to calculate the conditional have the following shape:
    - Kuu: [L, M, M]
    - Kuf: [L, M, N]
    - Kff: [L, N] or [L, N, N]

    Further reference
    -----------------
    - See `gpflow.conditionals._conditional` for a detailed explanation of
      conditional in the single-output case.
    - See the multioutput notebook for more information about the multioutput framework.
    """
    ind_conditional = conditional.dispatch(
        object, SeparateIndependentInducingVariables, SeparateIndependent, object
    )
    g_predictor = ind_conditional(
        inducing_variable,
        kernel,
        f,
        full_cov=full_cov,
        q_sqrt=q_sqrt,
        white=white,
    )  # [N, L], [L, N, N] or [N, L]
    def mixed_closure(Xnew, full_cov, full_output_cov):
        gmu, gvar = g_predictor(Xnew, full_cov=full_cov, full_output_cov=False)
        return mix_latent_gp(kernel.W, gmu, gvar, full_cov, full_output_cov)
    return mixed_closure<|MERGE_RESOLUTION|>--- conflicted
+++ resolved
@@ -129,48 +129,18 @@
         kernels = kernel.kernels
     else:
         kernels = [kernel.kernel] * len(inducing_variable.inducing_variable_list)
-<<<<<<< HEAD
-    fs = tf.transpose(f)[:, :, None]  # [P, M, 1]
-    # [P, 1, M, M]  or  [P, M, 1]
-
-    Kmns = covariances.Kuf(inducing_variable, kernel, Xnew)  # [P, M, N]
-    Knns = tf.stack([k.K(Xnew) if full_cov else k.K_diag(Xnew) for k in kernels], axis=0)  # [P, N, N] if full_cov else [P, N]
-
-    if q_sqrt is not None:
-        q_sqrts = (
-            tf.transpose(q_sqrt)[:, :, None] if q_sqrt.shape.ndims == 2 else q_sqrt[:, None, :, :]
-        )
-        base_conditional_args_to_map = (Kmms, Kmns, Knns, fs, q_sqrts)
-
-        def single_gp_conditional(t):
-            Kmm, Kmn, Knn, f, q_sqrt = t
-            return base_conditional(Kmn, Kmm, Knn, f, full_cov=full_cov, q_sqrt=q_sqrt, white=white)
-
-    else:
-        base_conditional_args_to_map = (Kmms, Kmns, Knns, fs)
-
-        def single_gp_conditional(t):
-            Kmm, Kmn, Knn, f = t
-            return base_conditional(Kmn, Kmm, Knn, f, full_cov=full_cov, q_sqrt=q_sqrt, white=white)
-
-    rmu, rvar = tf.map_fn(
-        single_gp_conditional, base_conditional_args_to_map, (default_float(), default_float())
-    )  # [P, N, 1], [P, 1, N, N] or [P, N, 1]
-
-    fmu = rollaxis_left(tf.squeeze(rmu, axis=-1), 1)  # [N, P]
-
-    if full_cov:
-        fvar = tf.squeeze(rvar, axis=-3)  # [..., 0, :, :]  # [P, N, N]
-    else:
-        fvar = rollaxis_left(tf.squeeze(rvar, axis=-1), 1)  # [N, P]
-
-=======
-    Knns = tf.stack([k.K(Xnew) if full_cov else k.K_diag(Xnew) for k in kernels], axis=0)
-    # [P, 1, M, M]  or  [P, M, 1]
-
-    fmu, fvar = broadcasting_base_conditional(Kmns, Kmms, Knns, f, full_cov=full_cov, q_sqrt=q_sqrt, white=white)
->>>>>>> 2ec0c255
-    return fmu, expand_independent_outputs(fvar, full_cov, full_output_cov)
+
+    base_predictor = broadcasting_base_conditional(Kmms, f, q_sqrt=q_sqrt, white=white)
+
+    def f_predictor(Xnew, full_cov, full_output_cov):
+        Kmns = covariances.Kuf(inducing_variable, kernel, Xnew)  # [P, M, ..., N]
+        Knns = tf.stack([k.K(Xnew) if full_cov else k.K_diag(Xnew) for k in kernels], axis=0)  # [P, ..., N, N] if full_cov else [P, ..., N]
+        # [P, 1, M, M]  or  [P, M, 1]
+
+        fmu, fvar = base_predictor(Kmns, Knns, full_cov=full_cov)
+        return fmu, expand_independent_outputs(fvar, full_cov, full_output_cov)
+
+    return f_predictor
 
 
 @conditional.register(
