# Copyright 2017 the GPflow authors.
#
# Licensed under the Apache License, Version 2.0 (the "License");
# you may not use this file except in compliance with the License.
# You may obtain a copy of the License at
#
# http://www.apache.org/licenses/LICENSE-2.0
#
# Unless required by applicable law or agreed to in writing, software
# distributed under the License is distributed on an "AS IS" BASIS,
# WITHOUT WARRANTIES OR CONDITIONS OF ANY KIND, either express or implied.
# See the License for the specific language governing permissions and
# limitations under the License.

import os
import numpy as np
<<<<<<< HEAD
import pytest
=======
>>>>>>> 44989ecc
import tensorflow as tf
import pytest
from numpy.testing import assert_allclose

import gpflow
<<<<<<< HEAD
from gpflow.inducing_variables import InducingPoints
from gpflow.likelihoods import (Bernoulli, Beta, Exponential, Gamma, Gaussian, GaussianMC, Likelihood, MultiClass,
                                Ordinal, Poisson, RobustMax, Softmax, StudentT, SwitchedLikelihood)
from gpflow.quadrature import ndiagquad
from gpflow.config import default_float, default_int
=======
from gpflow import settings
from gpflow.test_util import GPflowTestCase, session_tf
from gpflow.test_util import session_tf
>>>>>>> 44989ecc

tf.random.set_seed(99012)

<<<<<<< HEAD
=======
class LikelihoodSetup(object):
    def __init__(self, likelihood, Y, tolerance):
        self.likelihood, self.Y, self.tolerance = likelihood, Y, tolerance
        self.is_analytic = likelihood.predict_density is not \
                           gpflow.likelihoods.Likelihood.predict_density
>>>>>>> 44989ecc

def is_analytic(likelihood):
    method = likelihood.__class__.predict_density
    return method is Likelihood.predict_density


class Datum:
    tolerance = 1e-06
    Yshape = (10, 2)
    Y = tf.random.normal(Yshape, dtype=tf.float64)
    F = tf.random.normal(Yshape, dtype=tf.float64)
    Fmu = tf.random.normal(Yshape, dtype=tf.float64)
    Fvar = tf.random.normal(Yshape, dtype=tf.float64)
    Fvar_zero = tf.zeros(Yshape, dtype=tf.float64)

    def square(x: tf.Tensor) -> tf.Tensor:
        return tf.square(x)


class LikelihoodSetup(object):
    def __init__(self, likelihood, Y=Datum.Y, rtol=1e-06, atol=0.):
        self.likelihood = likelihood
        self.Y = Y
        self.rtol = rtol
        self.atol = atol

    def __repr__(self):
        name = self.likelihood.__class__.__name__
        return f"{name}-rtol={self.rtol}-atol={self.atol}"


likelihood_setups = [
    LikelihoodSetup(Gaussian()),
    LikelihoodSetup(StudentT()),
    LikelihoodSetup(Beta()),
    LikelihoodSetup(MultiClass(2), Y=tf.argmax(Datum.Y, 1).numpy().reshape(-1, 1), rtol=1e-3, atol=1e-3),
    LikelihoodSetup(Ordinal(np.array([-1, 1])), Y=np.random.randint(0, 3, Datum.Yshape)),
    LikelihoodSetup(Poisson(invlink=Datum.square)),
    LikelihoodSetup(Exponential(invlink=Datum.square)),
    LikelihoodSetup(Gamma(invlink=Datum.square)),
    LikelihoodSetup(Bernoulli(invlink=tf.sigmoid)),
]

analytic_likelihood_setups = [l for l in likelihood_setups if is_analytic(l.likelihood)]


@pytest.mark.parametrize('likelihood_setup', likelihood_setups)
@pytest.mark.parametrize('mu, var', [[Datum.Fmu, tf.zeros_like(Datum.Fmu)]])
def test_conditional_mean_and_variance(likelihood_setup, mu, var):
    """
    Here we make sure that the conditional_mean and conditional_var functions
    give the same result as the predict_mean_and_var function if the prediction
    has no uncertainty.
    """
    mu1 = likelihood_setup.likelihood.conditional_mean(mu)
    var1 = likelihood_setup.likelihood.conditional_variance(mu)
    mu2, var2 = likelihood_setup.likelihood.predict_mean_and_var(mu, var)
    assert_allclose(mu1, mu2, rtol=likelihood_setup.rtol, atol=likelihood_setup.atol)
    assert_allclose(var1, var2, rtol=likelihood_setup.rtol, atol=likelihood_setup.atol)


@pytest.mark.parametrize('likelihood_setup', likelihood_setups)
def test_variational_expectations(likelihood_setup):
    """
    Here we make sure that the variational_expectations gives the same result
    as log_prob if the latent function has no uncertainty.
    """
    likelihood = likelihood_setup.likelihood
    F = Datum.F
    Y = likelihood_setup.Y
    r1 = likelihood.log_prob(F, Y)
    r2 = likelihood.variational_expectations(F, tf.zeros_like(F), Y)
    assert_allclose(r1, r2, atol=likelihood_setup.atol, rtol=likelihood_setup.rtol)

<<<<<<< HEAD

@pytest.mark.parametrize('likelihood_setup', analytic_likelihood_setups)
@pytest.mark.parametrize('mu, var', [[Datum.Fmu, 0.01 * (Datum.Fvar**2)]])
def test_quadrature_variational_expectation(likelihood_setup, mu, var):
=======
    def setUp(self):
        self.test_graph = tf.Graph()
        self.rng = np.random.RandomState()
        self.Fmu, self.Fvar, self.Y = self.rng.randn(3, 10, 2).astype(settings.float_type)
        self.Fvar = 0.01 * (self.Fvar ** 2)
        with self.test_context():
            self.test_setups = getLikelihoodSetups(includeMultiClass=False)

    def test_var_exp(self):
        for test_setup in self.test_setups:
            with self.test_context() as session:
                # get all the likelihoods where variational expectations has been overwritten
                if not test_setup.is_analytic:
                    continue
                l = test_setup.likelihood
                y = test_setup.Y
                # 'build' the functions
                l.compile()
                F1 = l.variational_expectations(self.Fmu, self.Fvar, y)
                F2 = gpflow.likelihoods.Likelihood.variational_expectations(
                    l, self.Fmu, self.Fvar, y)
                # compile and run the functions:
                F1 = session.run(F1)
                F2 = session.run(F2)
                assert_allclose(F1, F2, test_setup.tolerance, test_setup.tolerance)

    def test_pred_density(self):
        # get all the likelihoods where predict_density has been overwritten.
        for test_setup in self.test_setups:
            with self.test_context() as session:
                if not test_setup.is_analytic:
                    continue
                l = test_setup.likelihood
                y = test_setup.Y
                l.compile()
                # 'build' the functions
                F1 = l.predict_density(self.Fmu, self.Fvar, y)
                F2 = gpflow.likelihoods.Likelihood.predict_density(l, self.Fmu, self.Fvar, y)
                # compile and run the functions:
                F1 = session.run(F1)
                F2 = session.run(F2)
                assert_allclose(F1, F2, test_setup.tolerance, test_setup.tolerance)

    def test_pred_mean_and_var(self):
        # get all the likelihoods where predict_density has been overwritten.
        for test_setup in self.test_setups:
            with self.test_context() as session:
                if not test_setup.is_analytic:
                    continue
                l = test_setup.likelihood
                l.compile()
                # 'build' the functions
                F1 = l.predict_mean_and_var(self.Fmu, self.Fvar)
                F2 = gpflow.likelihoods.Likelihood.predict_mean_and_var(l, self.Fmu, self.Fvar)
                # compile and run the functions:
                F1 = session.run(F1)
                F2 = session.run(F2)
                assert_allclose(F1, F2, test_setup.tolerance, test_setup.tolerance)


class TestMonteCarlo(GPflowTestCase):
    def setUp(self):
        self.test_graph = tf.Graph()
        self.rng = np.random.RandomState()
        self.rng.seed(1)
        self.Fmu, self.Fvar, self.Y = self.rng.randn(3, 10, 1).astype(settings.float_type)
        self.Fvar = 0.01 * (self.Fvar ** 2)

    def test_var_exp(self):
        with self.test_context() as session:
            tf.set_random_seed(1)
            l = gpflow.likelihoods.GaussianMC(0.3)
            l.num_monte_carlo_points = 1000000
            # 'build' the functions
            l.compile()
            F1 = l.variational_expectations(self.Fmu, self.Fvar, self.Y)
            F2 = gpflow.likelihoods.Gaussian.variational_expectations(
                l, self.Fmu, self.Fvar, self.Y)
            # compile and run the functions:
            F1 = session.run(F1)
            F2 = session.run(F2)
            assert_allclose(F1, F2, rtol=5e-4, atol=1e-4)

    def test_pred_density(self):
        with self.test_context() as session:
            tf.set_random_seed(1)
            l = gpflow.likelihoods.GaussianMC(0.3)
            l.num_monte_carlo_points = 1000000
            l.compile()
            # 'build' the functions
            F1 = l.predict_density(self.Fmu, self.Fvar, self.Y)
            F2 = gpflow.likelihoods.Gaussian.predict_density(l, self.Fmu, self.Fvar, self.Y)
            # compile and run the functions:
            F1 = session.run(F1)
            F2 = session.run(F2)
            assert_allclose(F1, F2, rtol=5e-4, atol=1e-4)

    def test_pred_mean_and_var(self):
        with self.test_context() as session:
            tf.set_random_seed(1)
            l = gpflow.likelihoods.GaussianMC(0.3)
            l.num_monte_carlo_points = 1000000
            l.compile()
            # 'build' the functions
            F1 = l.predict_mean_and_var(self.Fmu, self.Fvar)
            F2 = gpflow.likelihoods.Gaussian.predict_mean_and_var(l, self.Fmu, self.Fvar)
            # compile and run the functions:
            F1m, F1v = session.run(F1)
            F2m, F2v = session.run(F2)
            assert_allclose(F1m, F2m, rtol=5e-4, atol=1e-4)
            assert_allclose(F1v, F2v, rtol=5e-4, atol=1e-4)


def _prepare(dimF, dimY, num=10):
    rng = np.random.RandomState(1)
    feed = {}

    def make_tensor(data, dtype=settings.float_type):
        tensor = tf.placeholder(dtype)
        feed[tensor] = data.astype(dtype)
        return tensor

    dF = np.vstack((rng.randn(num - 3, dimF), np.array([[-3., 0.], [3, 0.], [0., 0.]]))) if dimF == 2 else \
        rng.randn(num, dimF)
    dY = np.vstack((rng.randn(num - 3, dimY), np.ones((3, dimY)))) > 0
    F = make_tensor(dF)
    Y = make_tensor(dY, settings.int_type)  # 0 or 1
    return F, Y, feed


def test_softmax_y_shape_assert(session_tf):
    """
    SoftMax assumes the class is given as a label (not, e.g., one-hot
    encoded), and hence just uses the first column of Y. To prevent
    silent errors, there is a tf assertion that ensures Y only has one
    dimension. This test checks that this assert works as intended.
    """
    F, Y, feed = _prepare(dimF=5, dimY=2)
    l = gpflow.likelihoods.SoftMax(5)
    l.compile()
    try:
        session_tf.run(l.logp(F, Y), feed_dict=feed)
    except tf.errors.InvalidArgumentError as e:
        assert "assertion failed" in e.message


def test_bernoulli_equiv_cond_mean_var():
    sess = gpflow.get_default_session()
    F, Y, feed = _prepare(dimF=2, dimY=1)
    Fvar = tf.exp(tf.stack([F[:, 1], -10.0 + tf.zeros(tf.shape(F)[0], dtype=F.dtype)], axis=1))
    F = tf.stack([F[:, 0], tf.zeros(tf.shape(F)[0], dtype=F.dtype)], axis=1)
    Ylabel = 1 - Y  # We need the 1 - Y, as we need to pass the *label* to SoftMax

    def logistic_link(x):
        return 1.0 / (1.0 + tf.exp(-x))

    ls = gpflow.likelihoods.SoftMax(2)
    ls.num_monte_carlo_points = int(1e7)
    lb = gpflow.likelihoods.Bernoulli(invlink=logistic_link)
    lb.num_gauss_hermite_points = 50

    runs = [ls.conditional_mean(F),
            lb.conditional_mean(F[:, :1]),
            ls.conditional_variance(F),
            lb.conditional_variance(F[:, :1]),
            ls.logp(F, Ylabel),
            lb.logp(F[:, :1], Y)]

    ls_cm, lb_cm, ls_cv, lb_cv, ls_lp, lb_lp = sess.run(runs, feed_dict=feed)
    ls_cm, ls_cv = ls_cm[:, :1], ls_cv[:, :1]

    assert_allclose(ls_cm, lb_cm)
    assert_allclose(ls_cv, lb_cv)
    assert_allclose(ls_lp, lb_lp)


@pytest.mark.skip(message="Memory hungry")
def test_bernoulli_equiv_pred_mean_var():
    sess = gpflow.get_default_session()
    F, Y, feed = _prepare(dimF=2, dimY=1)
    Fvar = tf.exp(tf.stack([F[:, 1], -10.0 + tf.zeros(tf.shape(F)[0], dtype=F.dtype)], axis=1))
    F = tf.stack([F[:, 0], tf.zeros(tf.shape(F)[0], dtype=F.dtype)], axis=1)
    Ylabel = 1 - Y  # We need the 1 - Y, as we need to pass the *label* to SoftMax

    def logistic_link(x):
        return 1.0 / (1.0 + tf.exp(-x))

    ls = gpflow.likelihoods.SoftMax(2)
    ls.num_monte_carlo_points = int(1e7)
    lb = gpflow.likelihoods.Bernoulli(invlink=logistic_link)
    lb.num_gauss_hermite_points = 50

    preds = [ls.predict_mean_and_var(F, Fvar),
             lb.predict_mean_and_var(F[:, :1], Fvar[:, :1])]
    (ls_pm, ls_pv), (lb_pm, lb_pv) = sess.run(preds, feed_dict=feed)

    assert_allclose(ls_pm[:, 0, None], lb_pm, rtol=1e-3)
    assert_allclose(ls_pv[:, 0, None], lb_pv, rtol=1e-3)


@pytest.mark.skip(message="Memory hungry")
def test_bernoulli_equiv_var_exps():
    sess = gpflow.get_default_session()
    F, Y, feed = _prepare(dimF=2, dimY=1)
    Fvar = tf.exp(tf.stack([F[:, 1], -10.0 + tf.zeros(tf.shape(F)[0], dtype=F.dtype)], axis=1))
    F = tf.stack([F[:, 0], tf.zeros(tf.shape(F)[0], dtype=F.dtype)], axis=1)
    Ylabel = 1 - Y  # We need the 1 - Y, as we need to pass the *label* to SoftMax

    def logistic_link(x):
        return 1.0 / (1.0 + tf.exp(-x))

    ls = gpflow.likelihoods.SoftMax(2)
    ls.num_monte_carlo_points = int(1e7)
    lb = gpflow.likelihoods.Bernoulli(invlink=logistic_link)
    lb.num_gauss_hermite_points = 50

    var_exps = [ls.variational_expectations(F, Fvar, Ylabel),
                lb.variational_expectations(F[:, :1], Fvar[:, :1], Y)]

    ls_ve, lb_ve = sess.run(var_exps, feed_dict=feed)

    assert_allclose(ls_ve[:, 0, None], lb_ve, rtol=1e-3)


class TestRobustMaxMulticlass(GPflowTestCase):
>>>>>>> 44989ecc
    """
    Where quadrature methods have been overwritten, make sure the new code
    does something close to the quadrature.
    """
    likelihood, y = likelihood_setup.likelihood, likelihood_setup.Y
    F1 = likelihood.variational_expectations(mu, var, y)
    F2 = ndiagquad(likelihood.log_prob, likelihood.num_gauss_hermite_points, mu, var, Y=y)
    assert_allclose(F1, F2, rtol=likelihood_setup.rtol, atol=likelihood_setup.atol)


@pytest.mark.parametrize('likelihood_setup', analytic_likelihood_setups)
@pytest.mark.parametrize('mu, var', [[Datum.Fmu, 0.01 * (Datum.Fvar**2)]])
def test_quadrature_predict_density(likelihood_setup, mu, var):
    likelihood, y = likelihood_setup.likelihood, likelihood_setup.Y
    F1 = likelihood.predict_density(mu, var, y)
    F2 = Likelihood.predict_density(likelihood, mu, var, y)
    assert_allclose(F1, F2, rtol=likelihood_setup.rtol, atol=likelihood_setup.atol)


@pytest.mark.parametrize('likelihood_setup', analytic_likelihood_setups)
@pytest.mark.parametrize('mu, var', [[Datum.Fmu, 0.01 * (Datum.Fvar**2)]])
def test_quadrature_mean_and_var(likelihood_setup, mu, var):
    likelihood = likelihood_setup.likelihood
    F1m, F1v = likelihood.predict_mean_and_var(mu, var)
    F2m, F2v = Likelihood.predict_mean_and_var(likelihood, mu, var)
    assert_allclose(F1m, F2m, rtol=likelihood_setup.rtol, atol=likelihood_setup.atol)
    assert_allclose(F1v, F2v, rtol=likelihood_setup.rtol, atol=likelihood_setup.atol)


def _make_montecarlo_mu_var_y():
    mu_var_y = [tf.random.normal((3, 10), dtype=tf.float64)] * 3
    mu_var_y[1] = 0.01 * (mu_var_y[1]**2)
    return mu_var_y


def _make_montecarlo_likelihoods(var):
    gaussian_mc_likelihood = GaussianMC(var)
    gaussian_mc_likelihood.num_monte_carlo_points = 1000000
    return gaussian_mc_likelihood, Gaussian(var)


@pytest.mark.parametrize('likelihood_var', [0.3, 0.5, 1])
@pytest.mark.parametrize('mu, var, y', [_make_montecarlo_mu_var_y()])
def test_montecarlo_variational_expectation(likelihood_var, mu, var, y):
    likelihood_gaussian_mc, likelihood_gaussian = _make_montecarlo_likelihoods(likelihood_var)
    assert_allclose(likelihood_gaussian_mc.variational_expectations(mu, var, y),
                    likelihood_gaussian.variational_expectations(mu, var, y),
                    rtol=5e-4,
                    atol=1e-4)


@pytest.mark.parametrize('likelihood_var', [0.3, 0.5, 1.])
@pytest.mark.parametrize('mu, var, y', [_make_montecarlo_mu_var_y()])
def test_montecarlo_predict_density(likelihood_var, mu, var, y):
    likelihood_gaussian_mc, likelihood_gaussian = _make_montecarlo_likelihoods(likelihood_var)
    assert_allclose(likelihood_gaussian_mc.predict_density(mu, var, y),
                    likelihood_gaussian.predict_density(mu, var, y),
                    rtol=5e-4,
                    atol=1e-4)


@pytest.mark.parametrize('likelihood_var', [0.3, 0.5, 1.])
@pytest.mark.parametrize('mu, var, y', [_make_montecarlo_mu_var_y()])
def test_montecarlo_predict_mean_and_var(likelihood_var, mu, var, y):
    likelihood_gaussian_mc, likelihood_gaussian = _make_montecarlo_likelihoods(likelihood_var)
    mean1, var1 = likelihood_gaussian_mc.predict_mean_and_var(mu, var)
    mean2, var2 = likelihood_gaussian.predict_mean_and_var(mu, var)
    assert_allclose(mean1, mean2, rtol=5e-4, atol=1e-4)
    assert_allclose(var1, var2, rtol=5e-4, atol=1e-4)


@pytest.mark.parametrize('num, dimF', [[10, 5], [3, 2]])
@pytest.mark.parametrize('dimY', [10, 2, 1])
def test_softmax_y_shape_assert(num, dimF, dimY):
    """
    SoftMax assumes the class is given as a label (not, e.g., one-hot
    encoded), and hence just uses the first column of Y. To prevent
    silent errors, there is a tf assertion that ensures Y only has one
    dimension. This test checks that this assert works as intended.
    """
    F = tf.random.normal((num, dimF))
    dY = np.vstack((np.random.randn(num - 3, dimY), np.ones((3, dimY)))) > 0
    Y = tf.convert_to_tensor(dY, dtype=default_int())
    likelihood = Softmax(dimF)
    try:
        likelihood.log_prob(F, Y)
    except tf.errors.InvalidArgumentError as e:
        assert "Condition x == y did not hold." in e.message


@pytest.mark.parametrize('num', [10, 3])
@pytest.mark.parametrize('dimF, dimY', [[2, 1]])
def test_softmax_bernoulli_equivalence(num, dimF, dimY):
    dF = np.vstack((np.random.randn(num - 3, dimF), np.array([[-3., 0.], [3, 0.], [0., 0.]])))
    dY = np.vstack((np.random.randn(num - 3, dimY), np.ones((3, dimY)))) > 0
    F = tf.cast(dF, default_float())
    Fvar = tf.exp(tf.stack([F[:, 1], -10.0 + tf.zeros(F.shape[0], dtype=F.dtype)], axis=1))
    F = tf.stack([F[:, 0], tf.zeros(F.shape[0], dtype=F.dtype)], axis=1)
    Y = tf.cast(dY, default_int())
    Ylabel = 1 - Y

    softmax_likelihood = Softmax(dimF)
    bernoulli_likelihood = Bernoulli(invlink=tf.sigmoid)
    softmax_likelihood.num_monte_carlo_points = int(0.3e7)  # Minimum number of points to pass the test on CircleCI
    bernoulli_likelihood.num_gauss_hermite_points = 50

    assert_allclose(softmax_likelihood.conditional_mean(F)[:, :1], bernoulli_likelihood.conditional_mean(F[:, :1]))

    assert_allclose(
        softmax_likelihood.conditional_variance(F)[:, :1], bernoulli_likelihood.conditional_variance(F[:, :1]))

    assert_allclose(softmax_likelihood.log_prob(F, Ylabel), bernoulli_likelihood.log_prob(F[:, :1], Y.numpy()))

    mean1, var1 = softmax_likelihood.predict_mean_and_var(F, Fvar)
    mean2, var2 = bernoulli_likelihood.predict_mean_and_var(F[:, :1], Fvar[:, :1])

    assert_allclose(mean1[:, 0, None], mean2, rtol=1e-3)
    assert_allclose(var1[:, 0, None], var2, rtol=1e-3)

    ls_ve = softmax_likelihood.variational_expectations(F, Fvar, Ylabel)
    lb_ve = bernoulli_likelihood.variational_expectations(F[:, :1], Fvar[:, :1], Y.numpy())
    assert_allclose(ls_ve[:, 0, None], lb_ve, rtol=5e-3)


@pytest.mark.parametrize('num_classes, num_points', [[10, 3]])
@pytest.mark.parametrize('tol, epsilon', [[1e-4, 1e-3]])
def test_robust_max_multiclass_symmetric(num_classes, num_points, tol, epsilon):
    """
    This test is based on the observation that for
    symmetric inputs the class predictions must have equal probability.
    """
    rng = np.random.RandomState(1)
    p = 1. / num_classes
    F = tf.ones((num_points, num_classes), dtype=default_float())
    Y = tf.convert_to_tensor(rng.randint(num_classes, size=(num_points, 1)), dtype=default_float())

    likelihood = MultiClass(num_classes)
    likelihood.invlink.epsilon = tf.convert_to_tensor(epsilon, dtype=default_float())

    mu, _ = likelihood.predict_mean_and_var(F, F)
    pred = likelihood.predict_density(F, F, Y)
    variational_expectations = likelihood.variational_expectations(F, F, Y)

    expected_mu = (p * (1. - epsilon) + (1. - p) * epsilon / (num_classes - 1)) * np.ones((num_points, 1))
    expected_log_density = np.log(expected_mu)

    # assert_allclose() would complain about shape mismatch
    assert (np.allclose(mu, expected_mu, tol, tol))
    assert (np.allclose(pred, expected_log_density, 1e-3, 1e-3))

    validation_variational_expectation = (p * np.log(1. - epsilon) + (1. - p) * np.log(epsilon / (num_classes - 1)))
    assert_allclose(variational_expectations, np.ones((num_points, 1)) * validation_variational_expectation, tol, tol)


@pytest.mark.parametrize('num_classes, num_points', [[5, 100]])
@pytest.mark.parametrize(
    'mock_prob, expected_prediction, tol, epsilon',
    [[0.73, -0.5499780059, 1e-4, 0.231]
     # Expected prediction evaluated on calculator:
     # log((1 - ε) * 0.73 + (1-0.73) * ε / (num_classes -1))
     ])
def test_robust_max_multiclass_predict_density(num_classes, num_points, mock_prob, expected_prediction, tol, epsilon):
    class MockRobustMax(gpflow.likelihoods.RobustMax):
        def prob_is_largest(self, Y, Fmu, Fvar, gh_x, gh_w):
            return tf.ones((num_points, 1), dtype=default_float()) * mock_prob

    likelihood = MultiClass(num_classes, invlink=MockRobustMax(num_classes, epsilon))
    F = tf.ones((num_points, num_classes))
    rng = np.random.RandomState(1)
    Y = tf.cast(rng.randint(num_classes, size=(num_points, 1)), dtype=default_int())
    prediction = likelihood.predict_density(F, F, Y)

    assert_allclose(prediction, expected_prediction, tol, tol)


@pytest.mark.parametrize('num_classes', [5, 100])
@pytest.mark.parametrize('initial_epsilon, new_epsilon', [[1e-3, 0.412]])
def test_robust_max_multiclass_eps_k1_changes(num_classes, initial_epsilon, new_epsilon):
    """
    Checks that eps K1 changes when epsilon changes. This used to not happen and had to be
    manually changed.
    """
    likelihood = RobustMax(num_classes, initial_epsilon)
    expected_eps_k1 = initial_epsilon / (num_classes - 1.)
    actual_eps_k1 = likelihood.eps_k1
    assert_allclose(expected_eps_k1, actual_eps_k1)

    likelihood.epsilon = tf.convert_to_tensor(new_epsilon, dtype=default_float())
    expected_eps_k2 = new_epsilon / (num_classes - 1.)
    actual_eps_k2 = likelihood.eps_k1
    assert_allclose(expected_eps_k2, actual_eps_k2)


@pytest.mark.parametrize('Y_list', [[tf.random.normal((i, 2)) for i in range(3, 6)]])
@pytest.mark.parametrize('F_list', [[tf.random.normal((i, 2)) for i in range(3, 6)]])
@pytest.mark.parametrize('Fvar_list', [[tf.exp(tf.random.normal((i, 2))) for i in range(3, 6)]])
@pytest.mark.parametrize('Y_label', [[tf.ones((i, 2)) * (i - 3.) for i in range(3, 6)]])
def test_switched_likelihood_log_prob(Y_list, F_list, Fvar_list, Y_label):
    """
    SwitchedLikelihood is separately tested here.
    Here, we make sure the partition-stitch works fine.
    """
    Y_perm = list(range(3 + 4 + 5))
    np.random.shuffle(Y_perm)
    # shuffle the original data
    Y_sw = np.hstack([np.concatenate(Y_list), np.concatenate(Y_label)])[Y_perm, :3]
    F_sw = np.concatenate(F_list)[Y_perm, :]
    likelihoods = [Gaussian()] * 3
    for lik in likelihoods:
        lik.variance = np.exp(np.random.randn(1)).squeeze().astype(np.float32)
    switched_likelihood = SwitchedLikelihood(likelihoods)

    switched_results = switched_likelihood.log_prob(F_sw, Y_sw)
    results = [lik.log_prob(f, y) for lik, y, f in zip(likelihoods, Y_list, F_list)]

    assert_allclose(switched_results, np.concatenate(results)[Y_perm, :])


@pytest.mark.parametrize('Y_list', [[tf.random.normal((i, 2)) for i in range(3, 6)]])
@pytest.mark.parametrize('F_list', [[tf.random.normal((i, 2)) for i in range(3, 6)]])
@pytest.mark.parametrize('Fvar_list', [[tf.exp(tf.random.normal((i, 2))) for i in range(3, 6)]])
@pytest.mark.parametrize('Y_label', [[tf.ones((i, 2)) * (i - 3.) for i in range(3, 6)]])
def test_switched_likelihood_predict_density(Y_list, F_list, Fvar_list, Y_label):
    Y_perm = list(range(3 + 4 + 5))
    np.random.shuffle(Y_perm)
    # shuffle the original data
    Y_sw = np.hstack([np.concatenate(Y_list), np.concatenate(Y_label)])[Y_perm, :3]
    F_sw = np.concatenate(F_list)[Y_perm, :]
    Fvar_sw = np.concatenate(Fvar_list)[Y_perm, :]

    likelihoods = [Gaussian()] * 3
    for lik in likelihoods:
        lik.variance = np.exp(np.random.randn(1)).squeeze().astype(np.float32)
    switched_likelihood = SwitchedLikelihood(likelihoods)

    switched_results = switched_likelihood.predict_density(F_sw, Fvar_sw, Y_sw)
    # likelihood
    results = [lik.predict_density(f, fvar, y) for lik, y, f, fvar in zip(likelihoods, Y_list, F_list, Fvar_list)]
    assert_allclose(switched_results, np.concatenate(results)[Y_perm, :])


@pytest.mark.parametrize('Y_list', [[tf.random.normal((i, 2)) for i in range(3, 6)]])
@pytest.mark.parametrize('F_list', [[tf.random.normal((i, 2)) for i in range(3, 6)]])
@pytest.mark.parametrize('Fvar_list', [[tf.exp(tf.random.normal((i, 2))) for i in range(3, 6)]])
@pytest.mark.parametrize('Y_label', [[tf.ones((i, 2)) * (i - 3.) for i in range(3, 6)]])
def test__switched_likelihood_variational_expectations(Y_list, F_list, Fvar_list, Y_label):
    Y_perm = list(range(3 + 4 + 5))
    np.random.shuffle(Y_perm)
    # shuffle the original data
    Y_sw = np.hstack([np.concatenate(Y_list), np.concatenate(Y_label)])[Y_perm, :3]
    F_sw = np.concatenate(F_list)[Y_perm, :]
    Fvar_sw = np.concatenate(Fvar_list)[Y_perm, :]

    likelihoods = [Gaussian()] * 3
    for lik in likelihoods:
        lik.variance = np.exp(np.random.randn(1)).squeeze().astype(np.float32)
    switched_likelihood = SwitchedLikelihood(likelihoods)

    switched_results = switched_likelihood.variational_expectations(F_sw, Fvar_sw, Y_sw)
    results = [
        lik.variational_expectations(f, fvar, y) for lik, y, f, fvar in zip(likelihoods, Y_list, F_list, Fvar_list)
    ]
    assert_allclose(switched_results, np.concatenate(results)[Y_perm, :])


@pytest.mark.parametrize('num_latent', [1, 2])
@pytest.mark.parametrize(
    'X, Y', [[np.random.randn(100, 1),
              np.hstack((np.random.randn(100, 1), np.random.randint(0, 3, (100, 1))))]])
def test_switched_likelihood_regression_valid_num_latent(X, Y, num_latent):
    """
    A Regression test when using Switched likelihood: the number of latent
    functions in a GP model must be equal to the number of columns in Y minus
    one. The final column of Y is used to index the switch. If the number of
    latent functions does not match, an exception will be raised.
    """

<<<<<<< HEAD
    Z = InducingPoints(np.random.randn(num_latent, 1))
    likelihoods = [StudentT()] * 3
    switched_likelihood = SwitchedLikelihood(likelihoods)
    m = gpflow.models.SVGP(kernel=gpflow.kernels.Matern12(),
                           inducing_variables=Z,
                           likelihood=switched_likelihood,
                           num_latent=num_latent)
    if num_latent == 1:
        m.log_likelihood(X, Y)
    else:
        with pytest.raises(tf.errors.InvalidArgumentError):
            m.log_likelihood(X, Y)
=======
    def setUp(self):
        self.test_graph = tf.Graph()

        with self.test_context():
            rng = np.random.RandomState(1)
            self.X = rng.rand(100, 1)
            self.Y = np.hstack((np.random.randn(100, 1), np.random.randint(0, 3, (100, 1))))
            self.likelihoods = [gpflow.likelihoods.StudentT(),
                                gpflow.likelihoods.StudentT(),
                                gpflow.likelihoods.StudentT()]
            self.switched_likelihood = gpflow.likelihoods.SwitchedLikelihood(self.likelihoods)

    def test_correct_num_latent(self):
        with self.test_context():
            m = gpflow.models.VGP(self.X, self.Y, kern=gpflow.kernels.Matern12(1),
                                  likelihood=self.switched_likelihood, num_latent=1)
            m.compute_log_likelihood()  # should compute something!

    def test_bad_num_latent(self):
        with self.test_context():
            m = gpflow.models.VGP(self.X, self.Y, kern=gpflow.kernels.Matern12(1),
                                  likelihood=self.switched_likelihood, num_latent=2)
            with self.assertRaises(tf.errors.InvalidArgumentError):
                m.compute_log_likelihood()  # should die

def test_SwitchedLikelihood_withVGP(session_tf):
    """
    Reproduces the bug in https://github.com/GPflow/GPflow/issues/951
    """
    X = np.random.randn(12+15, 1)
    Y = np.random.randn(12+15, 1)
    idx = np.array([0]*12 + [1]*15)
    Y_aug = np.c_[Y, idx]
    assert Y_aug.shape == (12+15, 2)

    kern = gpflow.kernels.Matern32(input_dim=1)
    lik = gpflow.likelihoods.SwitchedLikelihood([gpflow.likelihoods.StudentT(), gpflow.likelihoods.StudentT()])
    m = gpflow.models.VGP(X, Y_aug, kern=kern, likelihood=lik)
    ## optimization errors out
    gpflow.train.ScipyOptimizer().minimize(m, maxiter=1)

if __name__ == "__main__":
    tf.test.main()
>>>>>>> 44989ecc
<|MERGE_RESOLUTION|>--- conflicted
+++ resolved
@@ -12,119 +12,130 @@
 # See the License for the specific language governing permissions and
 # limitations under the License.
 
-import os
 import numpy as np
-<<<<<<< HEAD
-import pytest
-=======
->>>>>>> 44989ecc
 import tensorflow as tf
 import pytest
 from numpy.testing import assert_allclose
 
 import gpflow
-<<<<<<< HEAD
-from gpflow.inducing_variables import InducingPoints
-from gpflow.likelihoods import (Bernoulli, Beta, Exponential, Gamma, Gaussian, GaussianMC, Likelihood, MultiClass,
-                                Ordinal, Poisson, RobustMax, Softmax, StudentT, SwitchedLikelihood)
-from gpflow.quadrature import ndiagquad
-from gpflow.config import default_float, default_int
-=======
 from gpflow import settings
 from gpflow.test_util import GPflowTestCase, session_tf
 from gpflow.test_util import session_tf
->>>>>>> 44989ecc
-
-tf.random.set_seed(99012)
-
-<<<<<<< HEAD
-=======
+
+
 class LikelihoodSetup(object):
     def __init__(self, likelihood, Y, tolerance):
         self.likelihood, self.Y, self.tolerance = likelihood, Y, tolerance
         self.is_analytic = likelihood.predict_density is not \
                            gpflow.likelihoods.Likelihood.predict_density
->>>>>>> 44989ecc
-
-def is_analytic(likelihood):
-    method = likelihood.__class__.predict_density
-    return method is Likelihood.predict_density
-
-
-class Datum:
-    tolerance = 1e-06
-    Yshape = (10, 2)
-    Y = tf.random.normal(Yshape, dtype=tf.float64)
-    F = tf.random.normal(Yshape, dtype=tf.float64)
-    Fmu = tf.random.normal(Yshape, dtype=tf.float64)
-    Fvar = tf.random.normal(Yshape, dtype=tf.float64)
-    Fvar_zero = tf.zeros(Yshape, dtype=tf.float64)
-
-    def square(x: tf.Tensor) -> tf.Tensor:
-        return tf.square(x)
-
-
-class LikelihoodSetup(object):
-    def __init__(self, likelihood, Y=Datum.Y, rtol=1e-06, atol=0.):
-        self.likelihood = likelihood
-        self.Y = Y
-        self.rtol = rtol
-        self.atol = atol
-
-    def __repr__(self):
-        name = self.likelihood.__class__.__name__
-        return f"{name}-rtol={self.rtol}-atol={self.atol}"
-
-
-likelihood_setups = [
-    LikelihoodSetup(Gaussian()),
-    LikelihoodSetup(StudentT()),
-    LikelihoodSetup(Beta()),
-    LikelihoodSetup(MultiClass(2), Y=tf.argmax(Datum.Y, 1).numpy().reshape(-1, 1), rtol=1e-3, atol=1e-3),
-    LikelihoodSetup(Ordinal(np.array([-1, 1])), Y=np.random.randint(0, 3, Datum.Yshape)),
-    LikelihoodSetup(Poisson(invlink=Datum.square)),
-    LikelihoodSetup(Exponential(invlink=Datum.square)),
-    LikelihoodSetup(Gamma(invlink=Datum.square)),
-    LikelihoodSetup(Bernoulli(invlink=tf.sigmoid)),
-]
-
-analytic_likelihood_setups = [l for l in likelihood_setups if is_analytic(l.likelihood)]
-
-
-@pytest.mark.parametrize('likelihood_setup', likelihood_setups)
-@pytest.mark.parametrize('mu, var', [[Datum.Fmu, tf.zeros_like(Datum.Fmu)]])
-def test_conditional_mean_and_variance(likelihood_setup, mu, var):
-    """
-    Here we make sure that the conditional_mean and conditional_var functions
+
+
+def getLikelihoodSetups(includeMultiClass=True, addNonStandardLinks=False):
+    test_setups = []
+    rng = np.random.RandomState(1)
+    for likelihoodClass in gpflow.likelihoods.Likelihood.__subclasses__():
+        if likelihoodClass == gpflow.likelihoods.MonteCarloLikelihood:
+            continue  # abstract base class
+        if likelihoodClass == gpflow.likelihoods.Ordinal:
+            test_setups.append(
+                LikelihoodSetup(likelihoodClass(np.array([-1, 1])),
+                                rng.randint(0, 3, (10, 2)), 1e-6))
+        elif likelihoodClass == gpflow.likelihoods.SwitchedLikelihood:
+            continue  # switched likelihood tested separately
+        elif likelihoodClass == gpflow.likelihoods.MultiClass:
+            if includeMultiClass:
+                sample = rng.randn(10, 2)
+                # Multiclass needs a less tight tolerance due to presence of clipping.
+                tolerance = 1e-3
+                test_setups.append(
+                    LikelihoodSetup(likelihoodClass(2),
+                                    np.argmax(sample, 1).reshape(-1, 1), tolerance))
+        else:
+            # most likelihoods follow this standard:
+            test_setups.append(
+                LikelihoodSetup(likelihoodClass(),
+                                rng.rand(10, 2).astype(settings.float_type), 1e-6))
+
+    if addNonStandardLinks:
+        test_setups.append(LikelihoodSetup(gpflow.likelihoods.Poisson(invlink=tf.square),
+                                           rng.rand(10, 2).astype(settings.float_type), 1e-6))
+        test_setups.append(LikelihoodSetup(gpflow.likelihoods.Exponential(invlink=tf.square),
+                                           rng.rand(10, 2).astype(settings.float_type), 1e-6))
+        test_setups.append(LikelihoodSetup(gpflow.likelihoods.Gamma(invlink=tf.square),
+                                           rng.rand(10, 2).astype(settings.float_type), 1e-6))
+
+        def sigmoid(x):
+            return 1. / (1 + tf.exp(-x))
+
+        test_setups.append(LikelihoodSetup(gpflow.likelihoods.Bernoulli(invlink=sigmoid),
+                                           rng.rand(10, 2).astype(settings.float_type), 1e-6))
+    return test_setups
+
+
+class TestPredictConditional(GPflowTestCase):
+    """
+    Here we make sure that the conditional_mean and contitional_var functions
     give the same result as the predict_mean_and_var function if the prediction
     has no uncertainty.
     """
-    mu1 = likelihood_setup.likelihood.conditional_mean(mu)
-    var1 = likelihood_setup.likelihood.conditional_variance(mu)
-    mu2, var2 = likelihood_setup.likelihood.predict_mean_and_var(mu, var)
-    assert_allclose(mu1, mu2, rtol=likelihood_setup.rtol, atol=likelihood_setup.atol)
-    assert_allclose(var1, var2, rtol=likelihood_setup.rtol, atol=likelihood_setup.atol)
-
-
-@pytest.mark.parametrize('likelihood_setup', likelihood_setups)
-def test_variational_expectations(likelihood_setup):
-    """
-    Here we make sure that the variational_expectations gives the same result
-    as log_prob if the latent function has no uncertainty.
-    """
-    likelihood = likelihood_setup.likelihood
-    F = Datum.F
-    Y = likelihood_setup.Y
-    r1 = likelihood.log_prob(F, Y)
-    r2 = likelihood.variational_expectations(F, tf.zeros_like(F), Y)
-    assert_allclose(r1, r2, atol=likelihood_setup.atol, rtol=likelihood_setup.rtol)
-
-<<<<<<< HEAD
-
-@pytest.mark.parametrize('likelihood_setup', analytic_likelihood_setups)
-@pytest.mark.parametrize('mu, var', [[Datum.Fmu, 0.01 * (Datum.Fvar**2)]])
-def test_quadrature_variational_expectation(likelihood_setup, mu, var):
-=======
+
+    def setUp(self):
+        self.test_graph = tf.Graph()
+
+    def prepare(self):
+        test_setups = getLikelihoodSetups(addNonStandardLinks=True)
+        rng = np.random.RandomState(0)
+        F = tf.placeholder(settings.float_type)
+        F_data = rng.randn(10, 2).astype(settings.float_type)
+        feed = {F: F_data}
+        return test_setups, F, feed
+
+    def test_mean(self):
+        with self.test_context() as session:
+            test_setups, F, feed = self.prepare()
+            for test_setup in test_setups:
+                l = test_setup.likelihood
+                l.compile()
+                mu1 = session.run(l.conditional_mean(F), feed_dict=feed)
+                zero = F * 0.
+                mu2, _ = session.run(l.predict_mean_and_var(F, zero), feed_dict=feed)
+                assert_allclose(mu1, mu2, test_setup.tolerance, test_setup.tolerance)
+
+    def test_variance(self):
+        with self.test_context() as session:
+            test_setups, F, feed = self.prepare()
+            for test_setup in test_setups:
+                l = test_setup.likelihood
+                l.compile()
+                zero = F * 0.
+                v1 = session.run(l.conditional_variance(F), feed_dict=feed)
+                v2 = session.run(l.predict_mean_and_var(F, zero)[1], feed_dict=feed)
+                assert_allclose(v1, v2, atol=test_setup.tolerance)
+
+    def test_var_exp(self):
+        """
+        Here we make sure that the variational_expectations gives the same result
+        as logp if the latent function has no uncertainty.
+        """
+        with self.test_context() as session:
+            test_setups, F, feed = self.prepare()
+            for test_setup in test_setups:
+                l = test_setup.likelihood
+                y = test_setup.Y
+                l.compile()
+                r1 = session.run(l.logp(F, y), feed_dict=feed)
+                zero = F * 0.
+                r2 = session.run(
+                    l.variational_expectations(F, zero, test_setup.Y), feed_dict=feed)
+                assert_allclose(r1, r2, atol=test_setup.tolerance, rtol=test_setup.tolerance)
+
+
+class TestQuadrature(GPflowTestCase):
+    """
+    Where quadrature methods have been overwritten, make sure the new code
+    does something close to the quadrature
+    """
+
     def setUp(self):
         self.test_graph = tf.Graph()
         self.rng = np.random.RandomState()
@@ -350,277 +361,191 @@
 
 
 class TestRobustMaxMulticlass(GPflowTestCase):
->>>>>>> 44989ecc
-    """
-    Where quadrature methods have been overwritten, make sure the new code
-    does something close to the quadrature.
-    """
-    likelihood, y = likelihood_setup.likelihood, likelihood_setup.Y
-    F1 = likelihood.variational_expectations(mu, var, y)
-    F2 = ndiagquad(likelihood.log_prob, likelihood.num_gauss_hermite_points, mu, var, Y=y)
-    assert_allclose(F1, F2, rtol=likelihood_setup.rtol, atol=likelihood_setup.atol)
-
-
-@pytest.mark.parametrize('likelihood_setup', analytic_likelihood_setups)
-@pytest.mark.parametrize('mu, var', [[Datum.Fmu, 0.01 * (Datum.Fvar**2)]])
-def test_quadrature_predict_density(likelihood_setup, mu, var):
-    likelihood, y = likelihood_setup.likelihood, likelihood_setup.Y
-    F1 = likelihood.predict_density(mu, var, y)
-    F2 = Likelihood.predict_density(likelihood, mu, var, y)
-    assert_allclose(F1, F2, rtol=likelihood_setup.rtol, atol=likelihood_setup.atol)
-
-
-@pytest.mark.parametrize('likelihood_setup', analytic_likelihood_setups)
-@pytest.mark.parametrize('mu, var', [[Datum.Fmu, 0.01 * (Datum.Fvar**2)]])
-def test_quadrature_mean_and_var(likelihood_setup, mu, var):
-    likelihood = likelihood_setup.likelihood
-    F1m, F1v = likelihood.predict_mean_and_var(mu, var)
-    F2m, F2v = Likelihood.predict_mean_and_var(likelihood, mu, var)
-    assert_allclose(F1m, F2m, rtol=likelihood_setup.rtol, atol=likelihood_setup.atol)
-    assert_allclose(F1v, F2v, rtol=likelihood_setup.rtol, atol=likelihood_setup.atol)
-
-
-def _make_montecarlo_mu_var_y():
-    mu_var_y = [tf.random.normal((3, 10), dtype=tf.float64)] * 3
-    mu_var_y[1] = 0.01 * (mu_var_y[1]**2)
-    return mu_var_y
-
-
-def _make_montecarlo_likelihoods(var):
-    gaussian_mc_likelihood = GaussianMC(var)
-    gaussian_mc_likelihood.num_monte_carlo_points = 1000000
-    return gaussian_mc_likelihood, Gaussian(var)
-
-
-@pytest.mark.parametrize('likelihood_var', [0.3, 0.5, 1])
-@pytest.mark.parametrize('mu, var, y', [_make_montecarlo_mu_var_y()])
-def test_montecarlo_variational_expectation(likelihood_var, mu, var, y):
-    likelihood_gaussian_mc, likelihood_gaussian = _make_montecarlo_likelihoods(likelihood_var)
-    assert_allclose(likelihood_gaussian_mc.variational_expectations(mu, var, y),
-                    likelihood_gaussian.variational_expectations(mu, var, y),
-                    rtol=5e-4,
-                    atol=1e-4)
-
-
-@pytest.mark.parametrize('likelihood_var', [0.3, 0.5, 1.])
-@pytest.mark.parametrize('mu, var, y', [_make_montecarlo_mu_var_y()])
-def test_montecarlo_predict_density(likelihood_var, mu, var, y):
-    likelihood_gaussian_mc, likelihood_gaussian = _make_montecarlo_likelihoods(likelihood_var)
-    assert_allclose(likelihood_gaussian_mc.predict_density(mu, var, y),
-                    likelihood_gaussian.predict_density(mu, var, y),
-                    rtol=5e-4,
-                    atol=1e-4)
-
-
-@pytest.mark.parametrize('likelihood_var', [0.3, 0.5, 1.])
-@pytest.mark.parametrize('mu, var, y', [_make_montecarlo_mu_var_y()])
-def test_montecarlo_predict_mean_and_var(likelihood_var, mu, var, y):
-    likelihood_gaussian_mc, likelihood_gaussian = _make_montecarlo_likelihoods(likelihood_var)
-    mean1, var1 = likelihood_gaussian_mc.predict_mean_and_var(mu, var)
-    mean2, var2 = likelihood_gaussian.predict_mean_and_var(mu, var)
-    assert_allclose(mean1, mean2, rtol=5e-4, atol=1e-4)
-    assert_allclose(var1, var2, rtol=5e-4, atol=1e-4)
-
-
-@pytest.mark.parametrize('num, dimF', [[10, 5], [3, 2]])
-@pytest.mark.parametrize('dimY', [10, 2, 1])
-def test_softmax_y_shape_assert(num, dimF, dimY):
-    """
-    SoftMax assumes the class is given as a label (not, e.g., one-hot
-    encoded), and hence just uses the first column of Y. To prevent
-    silent errors, there is a tf assertion that ensures Y only has one
-    dimension. This test checks that this assert works as intended.
-    """
-    F = tf.random.normal((num, dimF))
-    dY = np.vstack((np.random.randn(num - 3, dimY), np.ones((3, dimY)))) > 0
-    Y = tf.convert_to_tensor(dY, dtype=default_int())
-    likelihood = Softmax(dimF)
-    try:
-        likelihood.log_prob(F, Y)
-    except tf.errors.InvalidArgumentError as e:
-        assert "Condition x == y did not hold." in e.message
-
-
-@pytest.mark.parametrize('num', [10, 3])
-@pytest.mark.parametrize('dimF, dimY', [[2, 1]])
-def test_softmax_bernoulli_equivalence(num, dimF, dimY):
-    dF = np.vstack((np.random.randn(num - 3, dimF), np.array([[-3., 0.], [3, 0.], [0., 0.]])))
-    dY = np.vstack((np.random.randn(num - 3, dimY), np.ones((3, dimY)))) > 0
-    F = tf.cast(dF, default_float())
-    Fvar = tf.exp(tf.stack([F[:, 1], -10.0 + tf.zeros(F.shape[0], dtype=F.dtype)], axis=1))
-    F = tf.stack([F[:, 0], tf.zeros(F.shape[0], dtype=F.dtype)], axis=1)
-    Y = tf.cast(dY, default_int())
-    Ylabel = 1 - Y
-
-    softmax_likelihood = Softmax(dimF)
-    bernoulli_likelihood = Bernoulli(invlink=tf.sigmoid)
-    softmax_likelihood.num_monte_carlo_points = int(0.3e7)  # Minimum number of points to pass the test on CircleCI
-    bernoulli_likelihood.num_gauss_hermite_points = 50
-
-    assert_allclose(softmax_likelihood.conditional_mean(F)[:, :1], bernoulli_likelihood.conditional_mean(F[:, :1]))
-
-    assert_allclose(
-        softmax_likelihood.conditional_variance(F)[:, :1], bernoulli_likelihood.conditional_variance(F[:, :1]))
-
-    assert_allclose(softmax_likelihood.log_prob(F, Ylabel), bernoulli_likelihood.log_prob(F[:, :1], Y.numpy()))
-
-    mean1, var1 = softmax_likelihood.predict_mean_and_var(F, Fvar)
-    mean2, var2 = bernoulli_likelihood.predict_mean_and_var(F[:, :1], Fvar[:, :1])
-
-    assert_allclose(mean1[:, 0, None], mean2, rtol=1e-3)
-    assert_allclose(var1[:, 0, None], var2, rtol=1e-3)
-
-    ls_ve = softmax_likelihood.variational_expectations(F, Fvar, Ylabel)
-    lb_ve = bernoulli_likelihood.variational_expectations(F[:, :1], Fvar[:, :1], Y.numpy())
-    assert_allclose(ls_ve[:, 0, None], lb_ve, rtol=5e-3)
-
-
-@pytest.mark.parametrize('num_classes, num_points', [[10, 3]])
-@pytest.mark.parametrize('tol, epsilon', [[1e-4, 1e-3]])
-def test_robust_max_multiclass_symmetric(num_classes, num_points, tol, epsilon):
-    """
-    This test is based on the observation that for
-    symmetric inputs the class predictions must have equal probability.
-    """
-    rng = np.random.RandomState(1)
-    p = 1. / num_classes
-    F = tf.ones((num_points, num_classes), dtype=default_float())
-    Y = tf.convert_to_tensor(rng.randint(num_classes, size=(num_points, 1)), dtype=default_float())
-
-    likelihood = MultiClass(num_classes)
-    likelihood.invlink.epsilon = tf.convert_to_tensor(epsilon, dtype=default_float())
-
-    mu, _ = likelihood.predict_mean_and_var(F, F)
-    pred = likelihood.predict_density(F, F, Y)
-    variational_expectations = likelihood.variational_expectations(F, F, Y)
-
-    expected_mu = (p * (1. - epsilon) + (1. - p) * epsilon / (num_classes - 1)) * np.ones((num_points, 1))
-    expected_log_density = np.log(expected_mu)
-
-    # assert_allclose() would complain about shape mismatch
-    assert (np.allclose(mu, expected_mu, tol, tol))
-    assert (np.allclose(pred, expected_log_density, 1e-3, 1e-3))
-
-    validation_variational_expectation = (p * np.log(1. - epsilon) + (1. - p) * np.log(epsilon / (num_classes - 1)))
-    assert_allclose(variational_expectations, np.ones((num_points, 1)) * validation_variational_expectation, tol, tol)
-
-
-@pytest.mark.parametrize('num_classes, num_points', [[5, 100]])
-@pytest.mark.parametrize(
-    'mock_prob, expected_prediction, tol, epsilon',
-    [[0.73, -0.5499780059, 1e-4, 0.231]
-     # Expected prediction evaluated on calculator:
-     # log((1 - ε) * 0.73 + (1-0.73) * ε / (num_classes -1))
-     ])
-def test_robust_max_multiclass_predict_density(num_classes, num_points, mock_prob, expected_prediction, tol, epsilon):
-    class MockRobustMax(gpflow.likelihoods.RobustMax):
-        def prob_is_largest(self, Y, Fmu, Fvar, gh_x, gh_w):
-            return tf.ones((num_points, 1), dtype=default_float()) * mock_prob
-
-    likelihood = MultiClass(num_classes, invlink=MockRobustMax(num_classes, epsilon))
-    F = tf.ones((num_points, num_classes))
-    rng = np.random.RandomState(1)
-    Y = tf.cast(rng.randint(num_classes, size=(num_points, 1)), dtype=default_int())
-    prediction = likelihood.predict_density(F, F, Y)
-
-    assert_allclose(prediction, expected_prediction, tol, tol)
-
-
-@pytest.mark.parametrize('num_classes', [5, 100])
-@pytest.mark.parametrize('initial_epsilon, new_epsilon', [[1e-3, 0.412]])
-def test_robust_max_multiclass_eps_k1_changes(num_classes, initial_epsilon, new_epsilon):
-    """
-    Checks that eps K1 changes when epsilon changes. This used to not happen and had to be
-    manually changed.
-    """
-    likelihood = RobustMax(num_classes, initial_epsilon)
-    expected_eps_k1 = initial_epsilon / (num_classes - 1.)
-    actual_eps_k1 = likelihood.eps_k1
-    assert_allclose(expected_eps_k1, actual_eps_k1)
-
-    likelihood.epsilon = tf.convert_to_tensor(new_epsilon, dtype=default_float())
-    expected_eps_k2 = new_epsilon / (num_classes - 1.)
-    actual_eps_k2 = likelihood.eps_k1
-    assert_allclose(expected_eps_k2, actual_eps_k2)
-
-
-@pytest.mark.parametrize('Y_list', [[tf.random.normal((i, 2)) for i in range(3, 6)]])
-@pytest.mark.parametrize('F_list', [[tf.random.normal((i, 2)) for i in range(3, 6)]])
-@pytest.mark.parametrize('Fvar_list', [[tf.exp(tf.random.normal((i, 2))) for i in range(3, 6)]])
-@pytest.mark.parametrize('Y_label', [[tf.ones((i, 2)) * (i - 3.) for i in range(3, 6)]])
-def test_switched_likelihood_log_prob(Y_list, F_list, Fvar_list, Y_label):
+    """
+    Some specialized tests to the multiclass likelihood with RobustMax inverse link function.
+    """
+
+    def setUp(self):
+        self.test_graph = tf.Graph()
+
+    def testSymmetric(self):
+        """
+        This test is based on the observation that for
+        symmetric inputs the class predictions must have equal probability.
+        """
+        with self.test_context() as session:
+            nClasses = 5
+            nPoints = 10
+            tolerance = 1e-4
+            epsilon = 1e-3
+            F = tf.placeholder(settings.float_type)
+            F_data = np.ones((nPoints, nClasses))
+            feed = {F: F_data}
+            rng = np.random.RandomState(1)
+            Y = rng.randint(nClasses, size=(nPoints, 1))
+
+            l = gpflow.likelihoods.MultiClass(nClasses)
+            l.invlink.epsilon = epsilon
+            l.compile()
+
+            mu, _ = session.run(l.predict_mean_and_var(F, F), feed_dict=feed)
+            pred = session.run(l.predict_density(F, F, Y), feed_dict=feed)
+            variational_expectations = session.run(
+                l.variational_expectations(F, F, Y), feed_dict=feed)
+            expected_mu = (1. / nClasses * (1. - epsilon) + (1. - 1. / nClasses) * \
+                           epsilon / (nClasses - 1)) * np.ones((nPoints, 1))
+
+            self.assertTrue(np.allclose(mu, expected_mu, tolerance,
+                                        tolerance))  # assert_allclose() would complain about shape mismatch
+            expected_log_denisty = np.log(expected_mu)
+            self.assertTrue(np.allclose(pred, expected_log_denisty, 1e-3, 1e-3))
+            validation_variational_expectation = 1. / nClasses * np.log(1. - epsilon) + \
+                                                 (1. - 1. / nClasses) * np.log(epsilon / (nClasses - 1))
+            assert_allclose(
+                variational_expectations,
+                np.ones((nPoints, 1)) * validation_variational_expectation,
+                tolerance, tolerance)
+
+    def testPredictDensity(self):
+        tol = 1e-4
+        num_points = 100
+        mock_prob = 0.73
+
+        class MockRobustMax(gpflow.likelihoods.RobustMax):
+            def prob_is_largest(self, Y, Fmu, Fvar, gh_x, gh_w):
+                return tf.ones((num_points, 1), dtype=settings.float_type) * mock_prob
+
+        with self.test_context() as session:
+            epsilon = 0.231
+            num_classes = 5
+            l = gpflow.likelihoods.MultiClass(
+                num_classes, invlink=MockRobustMax(num_classes, epsilon))
+            l.compile()
+
+            F = tf.placeholder(settings.float_type)
+            y = tf.placeholder(settings.float_type)
+            F_data = np.ones((num_points, num_classes))
+            rng = np.random.RandomState(1)
+            Y_data = rng.randint(num_classes, size=(num_points, 1))
+            feed = {F: F_data, y: Y_data}
+
+            pred = session.run(l.predict_density(F, F, y), feed_dict=feed)
+            expected_prediction = -0.5499780059
+            # ^^^ evaluated on calculator:
+            # log((1-\epsilon) * 0.73 + (1-0.73) * \epsilon/(num_classes -1))
+
+            assert_allclose(pred, expected_prediction, tol, tol)
+
+    def testEpsK1Changes(self):
+        """
+        Checks that eps K1 changes when epsilon changes. This used to not happen and had to be manually changed.
+        """
+        with self.test_context() as session:
+            initial_eps = 1e-3
+            num_classes = 5
+            rm = gpflow.likelihoods.RobustMax(num_classes, initial_eps)
+
+            expected_eps_k1 = initial_eps / (num_classes - 1.)
+            actual_eps_k1 = session.run(rm._eps_K1)
+            self.assertAlmostEqual(expected_eps_k1, actual_eps_k1)
+
+            new_eps = 0.412
+            rm.epsilon.assign(new_eps, session=session)
+            expected_eps_k2 = new_eps / (num_classes - 1.)
+            actual_eps_k2 = session.run(rm._eps_K1)
+            self.assertAlmostEqual(expected_eps_k2, actual_eps_k2)
+
+
+class TestMulticlassIndexFix(GPflowTestCase):
+    """
+    A regression test for a bug in multiclass likelihood.
+    """
+
+    def testA(self):
+        with self.test_context():
+            mu = tf.placeholder(settings.float_type)
+            var = tf.placeholder(settings.float_type)
+            Y = tf.placeholder(tf.int32)
+            lik = gpflow.likelihoods.MultiClass(3)
+            ve = lik.variational_expectations(mu, var, Y)
+            tf.gradients(tf.reduce_sum(ve), mu)
+
+
+class TestSwitchedLikelihood(GPflowTestCase):
     """
     SwitchedLikelihood is separately tested here.
     Here, we make sure the partition-stitch works fine.
     """
-    Y_perm = list(range(3 + 4 + 5))
-    np.random.shuffle(Y_perm)
-    # shuffle the original data
-    Y_sw = np.hstack([np.concatenate(Y_list), np.concatenate(Y_label)])[Y_perm, :3]
-    F_sw = np.concatenate(F_list)[Y_perm, :]
-    likelihoods = [Gaussian()] * 3
-    for lik in likelihoods:
-        lik.variance = np.exp(np.random.randn(1)).squeeze().astype(np.float32)
-    switched_likelihood = SwitchedLikelihood(likelihoods)
-
-    switched_results = switched_likelihood.log_prob(F_sw, Y_sw)
-    results = [lik.log_prob(f, y) for lik, y, f in zip(likelihoods, Y_list, F_list)]
-
-    assert_allclose(switched_results, np.concatenate(results)[Y_perm, :])
-
-
-@pytest.mark.parametrize('Y_list', [[tf.random.normal((i, 2)) for i in range(3, 6)]])
-@pytest.mark.parametrize('F_list', [[tf.random.normal((i, 2)) for i in range(3, 6)]])
-@pytest.mark.parametrize('Fvar_list', [[tf.exp(tf.random.normal((i, 2))) for i in range(3, 6)]])
-@pytest.mark.parametrize('Y_label', [[tf.ones((i, 2)) * (i - 3.) for i in range(3, 6)]])
-def test_switched_likelihood_predict_density(Y_list, F_list, Fvar_list, Y_label):
-    Y_perm = list(range(3 + 4 + 5))
-    np.random.shuffle(Y_perm)
-    # shuffle the original data
-    Y_sw = np.hstack([np.concatenate(Y_list), np.concatenate(Y_label)])[Y_perm, :3]
-    F_sw = np.concatenate(F_list)[Y_perm, :]
-    Fvar_sw = np.concatenate(Fvar_list)[Y_perm, :]
-
-    likelihoods = [Gaussian()] * 3
-    for lik in likelihoods:
-        lik.variance = np.exp(np.random.randn(1)).squeeze().astype(np.float32)
-    switched_likelihood = SwitchedLikelihood(likelihoods)
-
-    switched_results = switched_likelihood.predict_density(F_sw, Fvar_sw, Y_sw)
-    # likelihood
-    results = [lik.predict_density(f, fvar, y) for lik, y, f, fvar in zip(likelihoods, Y_list, F_list, Fvar_list)]
-    assert_allclose(switched_results, np.concatenate(results)[Y_perm, :])
-
-
-@pytest.mark.parametrize('Y_list', [[tf.random.normal((i, 2)) for i in range(3, 6)]])
-@pytest.mark.parametrize('F_list', [[tf.random.normal((i, 2)) for i in range(3, 6)]])
-@pytest.mark.parametrize('Fvar_list', [[tf.exp(tf.random.normal((i, 2))) for i in range(3, 6)]])
-@pytest.mark.parametrize('Y_label', [[tf.ones((i, 2)) * (i - 3.) for i in range(3, 6)]])
-def test__switched_likelihood_variational_expectations(Y_list, F_list, Fvar_list, Y_label):
-    Y_perm = list(range(3 + 4 + 5))
-    np.random.shuffle(Y_perm)
-    # shuffle the original data
-    Y_sw = np.hstack([np.concatenate(Y_list), np.concatenate(Y_label)])[Y_perm, :3]
-    F_sw = np.concatenate(F_list)[Y_perm, :]
-    Fvar_sw = np.concatenate(Fvar_list)[Y_perm, :]
-
-    likelihoods = [Gaussian()] * 3
-    for lik in likelihoods:
-        lik.variance = np.exp(np.random.randn(1)).squeeze().astype(np.float32)
-    switched_likelihood = SwitchedLikelihood(likelihoods)
-
-    switched_results = switched_likelihood.variational_expectations(F_sw, Fvar_sw, Y_sw)
-    results = [
-        lik.variational_expectations(f, fvar, y) for lik, y, f, fvar in zip(likelihoods, Y_list, F_list, Fvar_list)
-    ]
-    assert_allclose(switched_results, np.concatenate(results)[Y_perm, :])
-
-
-@pytest.mark.parametrize('num_latent', [1, 2])
-@pytest.mark.parametrize(
-    'X, Y', [[np.random.randn(100, 1),
-              np.hstack((np.random.randn(100, 1), np.random.randint(0, 3, (100, 1))))]])
-def test_switched_likelihood_regression_valid_num_latent(X, Y, num_latent):
+
+    def setUp(self):
+        self.test_graph = tf.Graph()
+
+        with self.test_context():
+            rng = np.random.RandomState(1)
+            self.Y_list = [rng.randn(3, 2), rng.randn(4, 2), rng.randn(5, 2)]
+            self.F_list = [rng.randn(3, 2), rng.randn(4, 2), rng.randn(5, 2)]
+            self.Fvar_list = [np.exp(rng.randn(3, 2)), np.exp(rng.randn(4, 2)),
+                              np.exp(rng.randn(5, 2))]
+            self.Y_label = [np.ones((3, 1)) * 0, np.ones((4, 1)) * 1, np.ones((5, 1)) * 2]
+            self.Y_perm = list(range(3 + 4 + 5))
+            rng.shuffle(self.Y_perm)
+
+            # shuffle the original data
+            self.Y_sw = np.hstack([
+                np.concatenate(self.Y_list),
+                np.concatenate(self.Y_label)])[self.Y_perm, :]
+            self.F_sw = np.concatenate(self.F_list)[self.Y_perm, :]
+            self.Fvar_sw = np.concatenate(self.Fvar_list)[self.Y_perm, :]
+            # likelihoods
+            self.likelihoods = [gpflow.likelihoods.Gaussian(),
+                                gpflow.likelihoods.Gaussian(),
+                                gpflow.likelihoods.Gaussian()]
+            for lik in self.likelihoods:
+                lik.variance = np.exp(rng.randn(1)).squeeze()
+            self.switched_likelihood = gpflow.likelihoods.SwitchedLikelihood(self.likelihoods)
+
+    def test_logp(self):
+        # switchedlikelihood
+        with self.test_context() as session:
+            self.switched_likelihood.compile()
+            switched_rslt = session.run(self.switched_likelihood.logp(self.F_sw, self.Y_sw))
+            rslts = []
+            for lik, y, f in zip(self.likelihoods, self.Y_list, self.F_list):
+                rslts.append(session.run(lik.logp(f, y)))
+            assert_allclose(switched_rslt, np.concatenate(rslts)[self.Y_perm, :])
+
+    def test_predict_density(self):
+        with self.test_context() as session:
+            self.switched_likelihood.compile()
+            # switchedlikelihood
+            switched_rslt = session.run(
+                self.switched_likelihood.predict_density(self.F_sw, self.Fvar_sw, self.Y_sw))
+            # likelihood
+            rslts = []
+            for lik, y, f, fvar in zip(self.likelihoods,
+                                       self.Y_list,
+                                       self.F_list,
+                                       self.Fvar_list):
+                rslts.append(session.run(lik.predict_density(f, fvar, y)))
+            assert_allclose(switched_rslt, np.concatenate(rslts)[self.Y_perm, :])
+
+    def test_variational_expectations(self):
+        # switchedlikelihood
+        with self.test_context() as session:
+            self.switched_likelihood.compile()
+            switched_rslt = session.run(
+                self.switched_likelihood.variational_expectations(
+                    self.F_sw, self.Fvar_sw, self.Y_sw))
+            rslts = []
+            for lik, y, f, fvar in zip(self.likelihoods,
+                                       self.Y_list,
+                                       self.F_list,
+                                       self.Fvar_list):
+                rslts.append(session.run(lik.variational_expectations(f, fvar, y)))
+            assert_allclose(switched_rslt, np.concatenate(rslts)[self.Y_perm, :])
+
+
+class TestSwitchedLikelihoodRegression(GPflowTestCase):
     """
     A Regression test when using Switched likelihood: the number of latent
     functions in a GP model must be equal to the number of columns in Y minus
@@ -628,20 +553,6 @@
     latent functions does not match, an exception will be raised.
     """
 
-<<<<<<< HEAD
-    Z = InducingPoints(np.random.randn(num_latent, 1))
-    likelihoods = [StudentT()] * 3
-    switched_likelihood = SwitchedLikelihood(likelihoods)
-    m = gpflow.models.SVGP(kernel=gpflow.kernels.Matern12(),
-                           inducing_variables=Z,
-                           likelihood=switched_likelihood,
-                           num_latent=num_latent)
-    if num_latent == 1:
-        m.log_likelihood(X, Y)
-    else:
-        with pytest.raises(tf.errors.InvalidArgumentError):
-            m.log_likelihood(X, Y)
-=======
     def setUp(self):
         self.test_graph = tf.Graph()
 
@@ -684,5 +595,4 @@
     gpflow.train.ScipyOptimizer().minimize(m, maxiter=1)
 
 if __name__ == "__main__":
-    tf.test.main()
->>>>>>> 44989ecc
+    tf.test.main()