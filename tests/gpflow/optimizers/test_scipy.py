# Copyright 2019 the GPflow authors.
#
# Licensed under the Apache License, Version 2.0 (the "License");
# you may not use this file except in compliance with the License.
# You may obtain a copy of the License at
#
# http://www.apache.org/licenses/LICENSE-2.0
#
# Unless required by applicable law or agreed to in writing, software
# distributed under the License is distributed on an "AS IS" BASIS,
# WITHOUT WARRANTIES OR CONDITIONS OF ANY KIND, either express or implied.
# See the License for the specific language governing permissions and
# limitations under the License.

import numpy as np
import pytest
import tensorflow as tf
from numpy.testing import assert_allclose

import gpflow
from gpflow.config import default_jitter
from gpflow.mean_functions import Constant

rng = np.random.RandomState(0)


class Datum:
    X = rng.rand(20, 1) * 10
    Y = np.sin(X) + 0.9 * np.cos(X * 1.6) + rng.randn(*X.shape) * 0.8
    Y = np.tile(Y, 2)  # two identical columns
    Xtest = rng.rand(10, 1) * 10
    data = (X, Y)


def _create_full_gp_model():
    """
    GP Regression
    """
    return gpflow.models.GPR(
        (Datum.X, Datum.Y),
        kernel=gpflow.kernels.SquaredExponential(),
        mean_function=gpflow.mean_functions.Constant(),
    )


def test_scipy_jit():
    m1 = _create_full_gp_model()
    m2 = _create_full_gp_model()

    opt1 = gpflow.optimizers.Scipy()
    opt2 = gpflow.optimizers.Scipy()

    opt1.minimize(
        m1.training_loss, variables=m1.trainable_variables, options=dict(maxiter=50), compile=False,
    )
    opt2.minimize(
        m2.training_loss, variables=m2.trainable_variables, options=dict(maxiter=50), compile=True,
    )

    def get_values(model):
        return np.array([var.numpy().squeeze() for var in model.trainable_variables])

    # The tolerance of the following test had to be loosened slightly from atol=1e-15
    # due to the changes introduced by PR #1213, which removed some implicit casts
<<<<<<< HEAD
    # to float32.
    np.testing.assert_allclose(get_values(m1), get_values(m2), rtol=4e-14, atol=2e-14)
=======
    # to float32. With TF 2.4 / TFP 0.12, we had to further increase atol from 1e-14.
    np.testing.assert_allclose(get_values(m1), get_values(m2), rtol=1e-14, atol=2e-14)
>>>>>>> 721756ae
<|MERGE_RESOLUTION|>--- conflicted
+++ resolved
@@ -62,10 +62,6 @@
 
     # The tolerance of the following test had to be loosened slightly from atol=1e-15
     # due to the changes introduced by PR #1213, which removed some implicit casts
-<<<<<<< HEAD
-    # to float32.
-    np.testing.assert_allclose(get_values(m1), get_values(m2), rtol=4e-14, atol=2e-14)
-=======
     # to float32. With TF 2.4 / TFP 0.12, we had to further increase atol from 1e-14.
-    np.testing.assert_allclose(get_values(m1), get_values(m2), rtol=1e-14, atol=2e-14)
->>>>>>> 721756ae
+    np.testing.assert_allclose(get_values(m1), get_values(m2), rtol=4e-14, atol=2e-14)  # for Predictor
+    np.testing.assert_allclose(get_values(m1), get_values(m2), rtol=1e-14, atol=2e-14)