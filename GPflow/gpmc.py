# Copyright 2016 James Hensman, alexggmatthews
#
# Licensed under the Apache License, Version 2.0 (the "License");
# you may not use this file except in compliance with the License.
# You may obtain a copy of the License at
#
# http://www.apache.org/licenses/LICENSE-2.0
#
# Unless required by applicable law or agreed to in writing, software
# distributed under the License is distributed on an "AS IS" BASIS,
# WITHOUT WARRANTIES OR CONDITIONS OF ANY KIND, either express or implied.
# See the License for the specific language governing permissions and
# limitations under the License.


import numpy as np
import tensorflow as tf
from .model import GPModel
from .param import Param, DataHolder
from .conditionals import conditional
from .priors import Gaussian
from .mean_functions import Zero
<<<<<<< HEAD
from .tf_hacks import eye
from .settings import jitter
=======
from .tf_wraps import eye
from ._settings import settings
>>>>>>> b75ac864


class GPMC(GPModel):
    def __init__(self, X, Y, kern, likelihood,
                 mean_function=Zero(), num_latent=None):
        """
        X is a data matrix, size N x D
        Y is a data matrix, size N x R
        kern, likelihood, mean_function are appropriate GPflow objects

        This is a vanilla implementation of a GP with a non-Gaussian
        likelihood. The latent function values are represented by centered
        (whitened) variables, so

            v ~ N(0, I)
            f = Lv + m(x)

        with

            L L^T = K

        """
        X = DataHolder(X, on_shape_change='recompile')
        Y = DataHolder(Y, on_shape_change='recompile')
        GPModel.__init__(self, X, Y, kern, likelihood, mean_function)
        self.num_data = X.shape[0]
        self.num_latent = num_latent or Y.shape[1]
        self.V = Param(np.zeros((self.num_data, self.num_latent)))
        self.V.prior = Gaussian(0., 1.)

    def _compile(self):
        """
        Before calling the standard compile function, check to see if the size
        of the data has changed and add parameters appropriately.

        This is necessary because the shape of the parameters depends on the
        shape of the data.
        """
        if not self.num_data == self.X.shape[0]:
            self.num_data = self.X.shape[0]
            self.V = Param(np.zeros((self.num_data, self.num_latent)))
            self.V.prior = Gaussian(0., 1.)
        super(GPMC, self)._compile()

    def build_likelihood(self):
        """
        Construct a tf function to compute the likelihood of a general GP
        model.

            \log p(Y, V | theta).

        """
        K = self.kern.K(self.X)
<<<<<<< HEAD
        L = tf.cholesky(K) + eye(tf.shape(self.X)[0]) * jitter
=======
        L = tf.cholesky(K + eye(tf.shape(self.X)[0])*settings.numerics.jitter_level)
>>>>>>> b75ac864
        F = tf.matmul(L, self.V) + self.mean_function(self.X)

        return tf.reduce_sum(self.likelihood.logp(F, self.Y))

    def build_predict(self, Xnew, full_cov=False):
        """
        Xnew is a data matrix, point at which we want to predict

        This method computes

            p(F* | (F=LV) )

        where F* are points on the GP at Xnew, F=LV are points on the GP at X.

        """
        mu, var = conditional(Xnew, self.X, self.kern, self.V,
                              full_cov=full_cov,
                              q_sqrt=None, whiten=True)
        return mu + self.mean_function(Xnew), var<|MERGE_RESOLUTION|>--- conflicted
+++ resolved
@@ -20,13 +20,8 @@
 from .conditionals import conditional
 from .priors import Gaussian
 from .mean_functions import Zero
-<<<<<<< HEAD
-from .tf_hacks import eye
-from .settings import jitter
-=======
 from .tf_wraps import eye
 from ._settings import settings
->>>>>>> b75ac864
 
 
 class GPMC(GPModel):
@@ -80,11 +75,7 @@
 
         """
         K = self.kern.K(self.X)
-<<<<<<< HEAD
-        L = tf.cholesky(K) + eye(tf.shape(self.X)[0]) * jitter
-=======
         L = tf.cholesky(K + eye(tf.shape(self.X)[0])*settings.numerics.jitter_level)
->>>>>>> b75ac864
         F = tf.matmul(L, self.V) + self.mean_function(self.X)
 
         return tf.reduce_sum(self.likelihood.logp(F, self.Y))
