--- conflicted
+++ resolved
@@ -4,8 +4,5 @@
 include README.md
 include RELEASE.md
 include LICENSE
-<<<<<<< HEAD
-=======
 include gpflow/gpflowrc
->>>>>>> 44989ecc
 include VERSION